from matrices import MatrixBase, MutableMatrix
from expressions import MatrixExpr, Transpose
from sympy import Basic, Integer, Tuple

class ImmutableMatrix(MatrixExpr, MatrixBase):

    _class_priority = 8

    @classmethod
    def _new(cls, *args, **kwargs):
        if len(args)==1 and isinstance(args[0], ImmutableMatrix):
            return args[0]
        rows, cols, mat = MatrixBase._handle_creation_inputs(*args, **kwargs)
        rows = Integer(rows)
        cols = Integer(cols)
        mat = Tuple(*mat)
        return Basic.__new__(cls, rows, cols, mat)
    def __new__(cls, *args, **kwargs):
        return cls._new(*args, **kwargs)

    @property
    def shape(self):
        return self.args[0:2]

    @property
    def mat(self):
        return self.args[2]

    def _entry(self, i, j):
        return MatrixBase.__getitem__(self, (i,j))

    def __setitem__(self, *args):
        raise TypeError("Can not set values in Immutable Matrix")

    __getitem__ = MatrixBase.__getitem__

    as_mutable = MatrixBase.as_mutable

    adjoint = MatrixBase.adjoint
    conjugate = MatrixBase.conjugate
    equals = MatrixBase.equals
    is_Identity = MatrixBase.is_Identity
<<<<<<< HEAD
    transpose = MatrixBase.transpose
=======
    _eval_transpose = MatrixBase._eval_transpose

    __add__ = MatrixBase.__add__
    __radd__ = MatrixBase.__radd__
    __mul__ = MatrixBase.__mul__
    __rmul__ = MatrixBase.__rmul__
    __pow__ = MatrixBase.__pow__
    __sub__ = MatrixBase.__sub__
    __rsub__ = MatrixBase.__rsub__
    __neg__ = MatrixBase.__neg__
    __div__ = MatrixBase.__div__
    __truediv__ = MatrixBase.__truediv__
>>>>>>> 3b77c944
<|MERGE_RESOLUTION|>--- conflicted
+++ resolved
@@ -40,10 +40,7 @@
     conjugate = MatrixBase.conjugate
     equals = MatrixBase.equals
     is_Identity = MatrixBase.is_Identity
-<<<<<<< HEAD
     transpose = MatrixBase.transpose
-=======
-    _eval_transpose = MatrixBase._eval_transpose
 
     __add__ = MatrixBase.__add__
     __radd__ = MatrixBase.__radd__
@@ -54,5 +51,4 @@
     __rsub__ = MatrixBase.__rsub__
     __neg__ = MatrixBase.__neg__
     __div__ = MatrixBase.__div__
-    __truediv__ = MatrixBase.__truediv__
->>>>>>> 3b77c944
+    __truediv__ = MatrixBase.__truediv__