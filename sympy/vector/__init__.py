--- conflicted
+++ resolved
@@ -6,14 +6,9 @@
 from sympy.vector.deloperator import Del
 from sympy.vector.coordsysrect import CoordSys3D, CoordSysCartesian
 from sympy.vector.functions import (express, matrix_to_vector,
-<<<<<<< HEAD
-                                    curl, divergence, gradient,
                                     laplacian, is_conservative,
                                     is_solenoidal, scalar_potential,
-=======
-                                    is_conservative, is_solenoidal,
-                                    scalar_potential, directional_derivative,
->>>>>>> ba4c04ea
+                                    directional_derivative,
                                     scalar_potential_difference)
 from sympy.vector.point import Point
 from sympy.vector.orienters import (AxisOrienter, BodyOrienter,
