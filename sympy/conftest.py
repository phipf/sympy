import sys
sys._running_pytest = True  # type: ignore
from sympy.external.importtools import version_tuple

import pytest
from sympy.core.cache import clear_cache, USE_CACHE
from sympy.external.gmpy import GROUND_TYPES
from sympy.utilities.misc import ARCH
import re

<<<<<<< HEAD
try:
    import hypothesis
    hypothesis.settings.register_profile("sympy_hypothesis_profile", deadline=None)
    hypothesis.settings.load_profile("sympy_hypothesis_profile")
except ImportError:
    raise ImportError("hypothesis is a required dependency to run the SymPy test suite. "
                      "Install it with 'pip install hypothesis' or 'conda install -c conda-forge hypothesis'")

sp = re.compile(r'([0-9]+)/([1-9][0-9]*)')
=======

sp = re.compile(r'([0-9]+)/([1-9][0-9]*)')


settings.register_profile("sympy_hypothesis_profile", deadline=None)
settings.load_profile("sympy_hypothesis_profile")
>>>>>>> 68f7e71c


def process_split(config, items):
    split = config.getoption("--split")
    if not split:
        return
    m = sp.match(split)
    if not m:
        raise ValueError("split must be a string of the form a/b "
                         "where a and b are ints.")
    i, t = map(int, m.groups())
    start, end = (i-1)*len(items)//t, i*len(items)//t

    if i < t:
        # remove elements from end of list first
        del items[end:]
    del items[:start]


def pytest_report_header(config):
    s = "architecture: %s\n" % ARCH
    s += "cache:        %s\n" % USE_CACHE
    version = ''
    if GROUND_TYPES =='gmpy':
        import gmpy2
        version = gmpy2.version()
    elif GROUND_TYPES == 'flint':
        # XXX: flint does not have a version() function
        #import flint
        #version = flint.version()
        version = 'unknown'
    s += "ground types: %s %s\n" % (GROUND_TYPES, version)
    return s


def pytest_terminal_summary(terminalreporter):
    if (terminalreporter.stats.get('error', None) or
            terminalreporter.stats.get('failed', None)):
        terminalreporter.write_sep(
            ' ', 'DO *NOT* COMMIT!', red=True, bold=True)


def pytest_addoption(parser):
    parser.addoption("--split", action="store", default="",
        help="split tests")


def pytest_collection_modifyitems(config, items):
    """ pytest hook. """
    # handle splits
    process_split(config, items)


@pytest.fixture(autouse=True, scope='module')
def file_clear_cache():
    clear_cache()

@pytest.fixture(autouse=True, scope='module')
def check_disabled(request):
    if getattr(request.module, 'disabled', False):
        pytest.skip("test requirements not met.")
    elif getattr(request.module, 'ipython', False):
        # need to check version and options for ipython tests
        if (version_tuple(pytest.__version__) < version_tuple('2.6.3') and
            pytest.config.getvalue('-s') != 'no'):
            pytest.skip("run py.test with -s or upgrade to newer version.")<|MERGE_RESOLUTION|>--- conflicted
+++ resolved
@@ -1,4 +1,5 @@
 import sys
+
 sys._running_pytest = True  # type: ignore
 from sympy.external.importtools import version_tuple
 
@@ -8,24 +9,19 @@
 from sympy.utilities.misc import ARCH
 import re
 
-<<<<<<< HEAD
 try:
     import hypothesis
+
     hypothesis.settings.register_profile("sympy_hypothesis_profile", deadline=None)
     hypothesis.settings.load_profile("sympy_hypothesis_profile")
 except ImportError:
-    raise ImportError("hypothesis is a required dependency to run the SymPy test suite. "
-                      "Install it with 'pip install hypothesis' or 'conda install -c conda-forge hypothesis'")
-
-sp = re.compile(r'([0-9]+)/([1-9][0-9]*)')
-=======
-
-sp = re.compile(r'([0-9]+)/([1-9][0-9]*)')
+    raise ImportError(
+        "hypothesis is a required dependency to run the SymPy test suite. "
+        "Install it with 'pip install hypothesis' or 'conda install -c conda-forge hypothesis'"
+    )
 
 
-settings.register_profile("sympy_hypothesis_profile", deadline=None)
-settings.load_profile("sympy_hypothesis_profile")
->>>>>>> 68f7e71c
+sp = re.compile(r"([0-9]+)/([1-9][0-9]*)")
 
 
 def process_split(config, items):
@@ -34,10 +30,11 @@
         return
     m = sp.match(split)
     if not m:
-        raise ValueError("split must be a string of the form a/b "
-                         "where a and b are ints.")
+        raise ValueError(
+            "split must be a string of the form a/b " "where a and b are ints."
+        )
     i, t = map(int, m.groups())
-    start, end = (i-1)*len(items)//t, i*len(items)//t
+    start, end = (i - 1) * len(items) // t, i * len(items) // t
 
     if i < t:
         # remove elements from end of list first
@@ -48,47 +45,50 @@
 def pytest_report_header(config):
     s = "architecture: %s\n" % ARCH
     s += "cache:        %s\n" % USE_CACHE
-    version = ''
-    if GROUND_TYPES =='gmpy':
+    version = ""
+    if GROUND_TYPES == "gmpy":
         import gmpy2
+
         version = gmpy2.version()
-    elif GROUND_TYPES == 'flint':
+    elif GROUND_TYPES == "flint":
         # XXX: flint does not have a version() function
-        #import flint
-        #version = flint.version()
-        version = 'unknown'
+        # import flint
+        # version = flint.version()
+        version = "unknown"
     s += "ground types: %s %s\n" % (GROUND_TYPES, version)
     return s
 
 
 def pytest_terminal_summary(terminalreporter):
-    if (terminalreporter.stats.get('error', None) or
-            terminalreporter.stats.get('failed', None)):
-        terminalreporter.write_sep(
-            ' ', 'DO *NOT* COMMIT!', red=True, bold=True)
+    if terminalreporter.stats.get("error", None) or terminalreporter.stats.get(
+        "failed", None
+    ):
+        terminalreporter.write_sep(" ", "DO *NOT* COMMIT!", red=True, bold=True)
 
 
 def pytest_addoption(parser):
-    parser.addoption("--split", action="store", default="",
-        help="split tests")
+    parser.addoption("--split", action="store", default="", help="split tests")
 
 
 def pytest_collection_modifyitems(config, items):
-    """ pytest hook. """
+    """pytest hook."""
     # handle splits
     process_split(config, items)
 
 
-@pytest.fixture(autouse=True, scope='module')
+@pytest.fixture(autouse=True, scope="module")
 def file_clear_cache():
     clear_cache()
 
-@pytest.fixture(autouse=True, scope='module')
+
+@pytest.fixture(autouse=True, scope="module")
 def check_disabled(request):
-    if getattr(request.module, 'disabled', False):
+    if getattr(request.module, "disabled", False):
         pytest.skip("test requirements not met.")
-    elif getattr(request.module, 'ipython', False):
+    elif getattr(request.module, "ipython", False):
         # need to check version and options for ipython tests
-        if (version_tuple(pytest.__version__) < version_tuple('2.6.3') and
-            pytest.config.getvalue('-s') != 'no'):
+        if (
+            version_tuple(pytest.__version__) < version_tuple("2.6.3")
+            and pytest.config.getvalue("-s") != "no"
+        ):
             pytest.skip("run py.test with -s or upgrade to newer version.")