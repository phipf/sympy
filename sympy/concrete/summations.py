--- conflicted
+++ resolved
@@ -1,9 +1,4 @@
 from __future__ import annotations
-<<<<<<< HEAD
-
-from typing import Tuple as tTuple
-=======
->>>>>>> 2e7baea3
 
 from sympy.calculus.singularities import is_decreasing
 from sympy.calculus.accumulationbounds import AccumulationBounds
