--- conflicted
+++ resolved
@@ -1649,12 +1649,11 @@
     y = Symbol('y')
     assert integrate(1/(y**2+C)**(S(3)/2), (y, -w/2, w/2)) == w/(C**(S(3)/2)*sqrt(1 + w**2/(4*C)))
 
-<<<<<<< HEAD
 def test_issue_4231():
     f = (1 + 2*x + sqrt(x + log(x))*(1 + 3*x) + x**2)/(x*(x + sqrt(x + log(x)))*sqrt(x + log(x)))
     assert integrate(f,x) == 2*sqrt(x + log(x)) + 2*log(x + sqrt(x + log(x)))
-=======
+
+
 def test_issue_17841():
     f = diff(1/(x**2+x+I), x)
-    assert integrate(f, x) == 1/(x**2 + x + I)
->>>>>>> 0ce14be7
+    assert integrate(f, x) == 1/(x**2 + x + I)