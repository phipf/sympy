--- conflicted
+++ resolved
@@ -26,30 +26,26 @@
 from types import GeneratorType
 from functools import reduce
 
-<<<<<<< HEAD
-from sympy import real_roots
-=======
-from sympy.core.compatibility import default_sort_key
-from sympy.polys.polytools import real_roots
->>>>>>> 0e4bab73
 from sympy.core.function import Lambda
-from sympy.core.numbers import ilcm, oo, I
 from sympy.core.mul import Mul
+from sympy.core.numbers import ilcm, I, oo
 from sympy.core.power import Pow
 from sympy.core.relational import Ne
 from sympy.core.singleton import S
-from sympy.core.sorting import default_sort_key, ordered
-from sympy.core.symbol import Symbol, Dummy
+from sympy.core.sorting import ordered, default_sort_key
+from sympy.core.symbol import Dummy, Symbol
+from sympy.functions.elementary.exponential import log, exp
+from sympy.functions.elementary.hyperbolic import (cosh, coth, sinh,
+    tanh)
+from sympy.functions.elementary.piecewise import Piecewise
+from sympy.functions.elementary.trigonometric import (atan, sin, cos,
+    tan, acot, cot, asin, acos)
+from sympy.integrals import integrate, Integral
 from sympy.integrals.heurisch import _symbols
-
-from sympy.functions import (acos, acot, asin, atan, cos, cot, exp, log,
-    Piecewise, sin, tan)
-
-from sympy.functions import sinh, cosh, tanh, coth
-from sympy.integrals import Integral, integrate
-
-from sympy.polys import gcd, cancel, PolynomialError, Poly, reduced, RootSum, DomainError
-
+from sympy.polys.polyerrors import DomainError, PolynomialError
+from sympy.polys.polytools import (real_roots, cancel, Poly, gcd,
+    reduced)
+from sympy.polys.rootoftools import RootSum
 from sympy.utilities.iterables import numbered_symbols
 
 
