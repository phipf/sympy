#
# This is the module for ODE solver classes for single ODEs.
#

from typing import ClassVar, Dict, Iterable, List, Optional, Type

from sympy.core import S
from sympy.core.exprtools import factor_terms
from sympy.core.expr import Expr
from sympy.core.function import AppliedUndef, Derivative, Function, expand
from sympy.core.relational import Equality, Eq
from sympy.core.symbol import Symbol, Dummy, Wild
from sympy.integrals import Integral
from sympy.polys.polytools import cancel
from sympy.simplify import simplify
from sympy.simplify.radsimp import fraction
from sympy.utilities import numbered_symbols
<<<<<<< HEAD
from sympy.functions import exp
from sympy.polys.polytools import factor,factor_list
=======
from sympy.functions import exp, sqrt, tan, log

>>>>>>> 11f4bbcc
from sympy.solvers.solvers import solve
from sympy.solvers.deutils import ode_order, _preprocess
from .ode import dsolve


class ODEMatchError(NotImplementedError):
    """Raised if a SingleODESolver is asked to solve an ODE it does not match"""
    pass


def cached_property(func):
    '''Decorator to cache property method'''
    attrname = '_' + func.__name__
    def propfunc(self):
        val = getattr(self, attrname, None)
        if val is None:
            val = func(self)
            setattr(self, attrname, val)
        return val
    return property(propfunc)


class SingleODEProblem:
    """Represents an ordinary differential equation (ODE)

    This class is used internally in the by dsolve and related
    functions/classes so that properties of an ODE can be computed
    efficiently.

    Examples
    ========

    This class is used internally by dsolve. To instantiate an instance
    directly first define an ODE problem:

    >>> from sympy import Eq, Function, Symbol
    >>> x = Symbol('x')
    >>> f = Function('f')
    >>> eq = f(x).diff(x, 2)

    Now you can create a SingleODEProblem instance and query its properties:

    >>> from sympy.solvers.ode.single import SingleODEProblem
    >>> problem = SingleODEProblem(f(x).diff(x), f(x), x)
    >>> problem.eq
    Derivative(f(x), x)
    >>> problem.func
    f(x)
    >>> problem.sym
    x
    """

    # Instance attributes:
    eq = None  # type: Expr
    func = None  # type: AppliedUndef
    sym = None  # type: Symbol
    _order = None  # type: int
    _eq_expanded = None  # type: Expr
    _eq_preprocessed = None  # type: Expr

    def __init__(self, eq, func, sym, prep=True):
        assert isinstance(eq, Expr)
        assert isinstance(func, AppliedUndef)
        assert isinstance(sym, Symbol)
        assert isinstance(prep, bool)
        self.eq = eq
        self.func = func
        self.sym = sym
        self.prep = prep

    @cached_property
    def order(self) -> int:
        return ode_order(self.eq, self.func)

    @cached_property
    def eq_preprocessed(self) -> Expr:
        return self._get_eq_preprocessed()

    @cached_property
    def eq_expanded(self) -> Expr:
        return expand(self.eq_preprocessed)

    def _get_eq_preprocessed(self) -> Expr:
        if self.prep:
            process_eq, process_func = _preprocess(self.eq, self.func)
            if process_func != self.func:
                raise ValueError
        else:
            process_eq = self.eq
        return process_eq

    def get_numbered_constants(self, num=1, start=1, prefix='C') -> List[Symbol]:
        """
        Returns a list of constants that do not occur
        in eq already.
        """
        ncs = self.iter_numbered_constants(start, prefix)
        Cs = [next(ncs) for i in range(num)]
        return Cs

    def iter_numbered_constants(self, start=1, prefix='C') -> Iterable[Symbol]:
        """
        Returns an iterator of constants that do not occur
        in eq already.
        """
        atom_set = self.eq.free_symbols
        func_set = self.eq.atoms(Function)
        if func_set:
            atom_set |= {Symbol(str(f.func)) for f in func_set}
        return numbered_symbols(start=start, prefix=prefix, exclude=atom_set)

    # TODO: Add methods that can be used by many ODE solvers:
    # order
    # is_linear()
    # get_linear_coefficients()
    # eq_prepared (the ODE in prepared form)


class SingleODESolver:
    """
    Base class for Single ODE solvers.

    Subclasses should implement the _matches and _get_general_solution
    methods. This class is not intended to be instantiated directly but its
    subclasses are as part of dsolve.

    Examples
    ========

    You can use a subclass of SingleODEProblem to solve a particular type of
    ODE. We first define a particular ODE problem:

    >>> from sympy import Eq, Function, Symbol
    >>> x = Symbol('x')
    >>> f = Function('f')
    >>> eq = f(x).diff(x, 2)

    Now we solve this problem using the NthAlgebraic solver which is a
    subclass of SingleODESolver:

    >>> from sympy.solvers.ode.single import NthAlgebraic, SingleODEProblem
    >>> problem = SingleODEProblem(eq, f(x), x)
    >>> solver = NthAlgebraic(problem)
    >>> solver.get_general_solution()
    [Eq(f(x), _C*x + _C)]

    The normal way to solve an ODE is to use dsolve (which would use
    NthAlgebraic and other solvers internally). When using dsolve a number of
    other things are done such as evaluating integrals, simplifying the
    solution and renumbering the constants:

    >>> from sympy import dsolve
    >>> dsolve(eq, hint='nth_algebraic')
    Eq(f(x), C1 + C2*x)
    """

    # Subclasses should store the hint name (the argument to dsolve) in this
    # attribute
    hint = None  # type: ClassVar[str]

    # Subclasses should define this to indicate if they support an _Integral
    # hint.
    has_integral = None  # type: ClassVar[bool]

    # The ODE to be solved
    ode_problem = None  # type: SingleODEProblem

    # Cache whether or not the equation has matched the method
    _matched = None  # type: Optional[bool]

    def __init__(self, ode_problem):
        self.ode_problem = ode_problem

    def matches(self) -> bool:
        if self._matched is None:
            self._matched = self._matches()
        return self._matched

    def get_general_solution(self, *, simplify: bool = True) -> List[Equality]:
        if not self.matches():
            msg = "%s solver can not solve:\n%s"
            raise ODEMatchError(msg % (self.hint, self.ode_problem.eq))
        return self._get_general_solution()

    def _matches(self) -> bool:
        msg = "Subclasses of SingleODESolver should implement matches."
        raise NotImplementedError(msg)

    def _get_general_solution(self, *, simplify: bool = True) -> List[Equality]:
        msg = "Subclasses of SingleODESolver should implement get_general_solution."
        raise NotImplementedError(msg)


class SinglePatternODESolver(SingleODESolver):
    '''Superclass for ODE solvers based on pattern matching'''

    def wilds(self):
        prob = self.ode_problem
        f = prob.func.func
        x = prob.sym
        order = prob.order
        return self._wilds(f, x, order)

    def wilds_match(self):
        match = self._wilds_match
        return [match.get(w, S.Zero) for w in self.wilds()]

    def _matches(self):
        eq = self.ode_problem.eq_expanded
        f = self.ode_problem.func.func
        x = self.ode_problem.sym
        order = self.ode_problem.order
        df = f(x).diff(x)

        if order != 1:
            return False

        pattern = self._equation(f(x), x, 1)

        if not pattern.coeff(df).has(Wild):
            eq = expand(eq / eq.coeff(df))
        eq = eq.collect(f(x), func = cancel)

        self._wilds_match = match = eq.match(pattern)

        if match is not None:
            return self._verify(f(x))
        return False

    def _verify(self, fx) -> bool:
        return True

    def _wilds(self, f, x, order):
        msg = "Subclasses of SingleODESolver should implement _wilds"
        raise NotImplementedError(msg)

    def _equation(self, fx, x, order):
        msg = "Subclasses of SingleODESolver should implement _equation"
        raise NotImplementedError(msg)


class NthAlgebraic(SingleODESolver):
    r"""
    Solves an `n`\th order ordinary differential equation using algebra and
    integrals.

    There is no general form for the kind of equation that this can solve. The
    the equation is solved algebraically treating differentiation as an
    invertible algebraic function.

    Examples
    ========

    >>> from sympy import Function, dsolve, Eq
    >>> from sympy.abc import x
    >>> f = Function('f')
    >>> eq = Eq(f(x) * (f(x).diff(x)**2 - 1), 0)
    >>> dsolve(eq, f(x), hint='nth_algebraic')
    [Eq(f(x), 0), Eq(f(x), C1 - x), Eq(f(x), C1 + x)]

    Note that this solver can return algebraic solutions that do not have any
    integration constants (f(x) = 0 in the above example).
    """

    hint = 'nth_algebraic'
    has_integral = True  # nth_algebraic_Integral hint

    def _matches(self):
        r"""
        Matches any differential equation that nth_algebraic can solve. Uses
        `sympy.solve` but teaches it how to integrate derivatives.

        This involves calling `sympy.solve` and does most of the work of finding a
        solution (apart from evaluating the integrals).
        """
        eq = self.ode_problem.eq
        func = self.ode_problem.func
        var = self.ode_problem.sym

        # Derivative that solve can handle:
        diffx = self._get_diffx(var)

        # Replace derivatives wrt the independent variable with diffx
        def replace(eq, var):
            def expand_diffx(*args):
                differand, diffs = args[0], args[1:]
                toreplace = differand
                for v, n in diffs:
                    for _ in range(n):
                        if v == var:
                            toreplace = diffx(toreplace)
                        else:
                            toreplace = Derivative(toreplace, v)
                return toreplace
            return eq.replace(Derivative, expand_diffx)

        # Restore derivatives in solution afterwards
        def unreplace(eq, var):
            return eq.replace(diffx, lambda e: Derivative(e, var))

        subs_eqn = replace(eq, var)
        try:
            # turn off simplification to protect Integrals that have
            # _t instead of fx in them and would otherwise factor
            # as t_*Integral(1, x)
            solns = solve(subs_eqn, func, simplify=False)
        except NotImplementedError:
            solns = []

        solns = [simplify(unreplace(soln, var)) for soln in solns]
        solns = [Equality(func, soln) for soln in solns]

        self.solutions = solns
        return len(solns) != 0

    def _get_general_solution(self, *, simplify: bool = True):
        return self.solutions

    # This needs to produce an invertible function but the inverse depends
    # which variable we are integrating with respect to. Since the class can
    # be stored in cached results we need to ensure that we always get the
    # same class back for each particular integration variable so we store these
    # classes in a global dict:
    _diffx_stored = {}  # type: Dict[Symbol, Type[Function]]

    @staticmethod
    def _get_diffx(var):
        diffcls = NthAlgebraic._diffx_stored.get(var, None)

        if diffcls is None:
            # A class that behaves like Derivative wrt var but is "invertible".
            class diffx(Function):
                def inverse(self):
                    # don't use integrate here because fx has been replaced by _t
                    # in the equation; integrals will not be correct while solve
                    # is at work.
                    return lambda expr: Integral(expr, var) + Dummy('C')

            diffcls = NthAlgebraic._diffx_stored.setdefault(var, diffx)

        return diffcls


class FirstLinear(SinglePatternODESolver):
    r"""
    Solves 1st order linear differential equations.

    These are differential equations of the form

    .. math:: dy/dx + P(x) y = Q(x)\text{.}

    These kinds of differential equations can be solved in a general way.  The
    integrating factor `e^{\int P(x) \,dx}` will turn the equation into a
    separable equation.  The general solution is::

        >>> from sympy import Function, dsolve, Eq, pprint, diff, sin
        >>> from sympy.abc import x
        >>> f, P, Q = map(Function, ['f', 'P', 'Q'])
        >>> genform = Eq(f(x).diff(x) + P(x)*f(x), Q(x))
        >>> pprint(genform)
                    d
        P(x)*f(x) + --(f(x)) = Q(x)
                    dx
        >>> pprint(dsolve(genform, f(x), hint='1st_linear_Integral'))
                /       /                   \
                |      |                    |
                |      |         /          |     /
                |      |        |           |    |
                |      |        | P(x) dx   |  - | P(x) dx
                |      |        |           |    |
                |      |       /            |   /
        f(x) = |C1 +  | Q(x)*e           dx|*e
                |      |                    |
                \     /                     /


    Examples
    ========

    >>> f = Function('f')
    >>> pprint(dsolve(Eq(x*diff(f(x), x) - f(x), x**2*sin(x)),
    ... f(x), '1st_linear'))
    f(x) = x*(C1 - cos(x))

    References
    ==========

    - https://en.wikipedia.org/wiki/Linear_differential_equation#First_order_equation
    - M. Tenenbaum & H. Pollard, "Ordinary Differential Equations",
      Dover 1963, pp. 92

    # indirect doctest

    """
    hint = '1st_linear'
    has_integral = True

    def _wilds(self, f, x, order):
        P = Wild('P', exclude=[f(x)])
        Q = Wild('Q', exclude=[f(x), f(x).diff(x)])
        return P, Q

    def _equation(self, fx, x, order):
        P, Q = self.wilds()
        return fx.diff(x) + P*fx - Q

    def _get_general_solution(self, *, simplify: bool = True):
        P, Q = self.wilds_match()
        fx = self.ode_problem.func
        x = self.ode_problem.sym
        (C1,)  = self.ode_problem.get_numbered_constants(num=1)
        gensol = Eq(fx, (((C1 + Integral(Q*exp(Integral(P, x)),x))
            * exp(-Integral(P, x)))))
        return [gensol]


class AlmostLinear(SinglePatternODESolver):
    r"""
    Solves an almost-linear differential equation.

    The general form of an almost linear differential equation is

    .. math:: a(x) g'(f(x)) f'(x) + b(x) g(f(x)) + c(x)

    Here `f(x)` is the function to be solved for (the dependent variable).
    The substitution `g(f(x)) = u(x)` leads to a linear differential equation
    for `u(x)` of the form `a(x) u' + b(x) u + c(x) = 0`. This can be solved
    for `u(x)` by the `first_linear` hint and then `f(x)` is found by solving
    `g(f(x)) = u(x)`.

    See Also
    ========
    :meth:`sympy.solvers.ode.single.FirstLinear`

    Examples
    ========

    >>> from sympy import Function, Derivative, pprint, sin, cos
    >>> from sympy.solvers.ode import dsolve, classify_ode
    >>> from sympy.abc import x
    >>> f = Function('f')
    >>> d = f(x).diff(x)
    >>> eq = x*d + x*f(x) + 1
    >>> dsolve(eq, f(x), hint='almost_linear')
    Eq(f(x), (C1 - Ei(x))*exp(-x))
    >>> pprint(dsolve(eq, f(x), hint='almost_linear'))
                        -x
    f(x) = (C1 - Ei(x))*e
    >>> example = cos(f(x))*f(x).diff(x) + sin(f(x)) + 1
    >>> pprint(example)
                        d
    sin(f(x)) + cos(f(x))*--(f(x)) + 1
                        dx
    >>> pprint(dsolve(example, f(x), hint='almost_linear'))
                    /    -x    \             /    -x    \
    [f(x) = pi - asin\C1*e   - 1/, f(x) = asin\C1*e   - 1/]


    References
    ==========

    - Joel Moses, "Symbolic Integration - The Stormy Decade", Communications
      of the ACM, Volume 14, Number 8, August 1971, pp. 558
    """
    hint = "almost_linear"
    has_integral = True

    def _wilds(self, f, x, order):
        P = Wild('P', exclude=[f(x).diff(x)])
        Q = Wild('Q', exclude=[f(x).diff(x)])
        return P, Q

    def _equation(self, fx, x, order):
        P, Q = self.wilds()
        return P*fx.diff(x) + Q

    def _verify(self, fx):
        a, b = self.wilds_match()
        c, b = b.as_independent(fx) if b.is_Add else (S.Zero, b)
        # a, b and c are the function a(x), b(x) and c(x) respectively.
        # c(x) is obtained by separating out b as terms with and without fx i.e, l(y)
        # The following conditions checks if the given equation is an almost-linear differential equation using the fact that
        # a(x)*(l(y))' / l(y)' is independent of l(y)

        if b.diff(fx) != 0 and not simplify(b.diff(fx)/a).has(fx):
            self.ly = factor_terms(b).as_independent(fx, as_Add=False)[1] # Gives the term containing fx i.e., l(y)
            self.ax = a / self.ly.diff(fx)
            self.cx = -c  # cx is taken as -c(x) to simplify expression in the solution integral
            self.bx = factor_terms(b) / self.ly
            return True

        return False

    def _get_general_solution(self, *, simplify: bool = True):
        x = self.ode_problem.sym
        (C1,)  = self.ode_problem.get_numbered_constants(num=1)
        gensol = Eq(self.ly, (((C1 + Integral((self.cx/self.ax)*exp(Integral(self.bx/self.ax, x)),x))
                * exp(-Integral(self.bx/self.ax, x)))))

        return [gensol]


class Bernoulli(SinglePatternODESolver):
    r"""
    Solves Bernoulli differential equations.

    These are equations of the form

    .. math:: dy/dx + P(x) y = Q(x) y^n\text{, }n \ne 1`\text{.}

    The substitution `w = 1/y^{1-n}` will transform an equation of this form
    into one that is linear (see the docstring of
    :py:meth:`~sympy.solvers.ode.single.FirstLinear`).  The general solution is::

        >>> from sympy import Function, dsolve, Eq, pprint
        >>> from sympy.abc import x, n
        >>> f, P, Q = map(Function, ['f', 'P', 'Q'])
        >>> genform = Eq(f(x).diff(x) + P(x)*f(x), Q(x)*f(x)**n)
        >>> pprint(genform)
                    d                n
        P(x)*f(x) + --(f(x)) = Q(x)*f (x)
                    dx
        >>> pprint(dsolve(genform, f(x), hint='Bernoulli_Integral'), num_columns=100)
                                                                                           1
                                                                                         -----
                                                                                         1 - n
               //               /                                  \                    \
               ||              |                                   |                    |
               ||              |            /           /          |            /       |
               ||              |           |           |           |           |        |
               ||              |       -n* | P(x) dx   | P(x) dx   |  (n - 1)* | P(x) dx|
               ||              |           |           |           |           |        |
               ||              |          /           /            |          /         |
        f(x) = ||C1 - (n - 1)* | Q(x)*e             *e           dx|*e                  |
               ||              |                                   |                    |
               \\             /                                    /                    /


    Note that the equation is separable when `n = 1` (see the docstring of
    :py:meth:`~sympy.solvers.ode.ode.ode_separable`).

    >>> pprint(dsolve(Eq(f(x).diff(x) + P(x)*f(x), Q(x)*f(x)), f(x),
    ... hint='separable_Integral'))
    f(x)
        /
    |                /
    |  1            |
    |  - dy = C1 +  | (-P(x) + Q(x)) dx
    |  y            |
    |              /
    /


    Examples
    ========

    >>> from sympy import Function, dsolve, Eq, pprint, log
    >>> from sympy.abc import x
    >>> f = Function('f')

    >>> pprint(dsolve(Eq(x*f(x).diff(x) + f(x), log(x)*f(x)**2),
    ... f(x), hint='Bernoulli'))
                    1
    f(x) = -------------------
            /     log(x)   1\
            x*|C1 + ------ + -|
            \       x      x/

    References
    ==========

    - https://en.wikipedia.org/wiki/Bernoulli_differential_equation

    - M. Tenenbaum & H. Pollard, "Ordinary Differential Equations",
      Dover 1963, pp. 95

    # indirect doctest

    """
    hint = "Bernoulli"
    has_integral = True

    def _wilds(self, f, x, order):
        P = Wild('P', exclude=[f(x)])
        Q = Wild('Q', exclude=[f(x)])
        n = Wild('n', exclude=[x, f(x), f(x).diff(x)])
        return P, Q, n

    def _equation(self, fx, x, order):
        P, Q, n = self.wilds()
        return fx.diff(x) + P*fx - Q*fx**n

    def _get_general_solution(self, *, simplify: bool = True):
        P, Q, n = self.wilds_match()
        fx = self.ode_problem.func
        x = self.ode_problem.sym
        (C1,) = self.ode_problem.get_numbered_constants(num=1)
        gensol = Eq(fx, (
            (C1 - (n - 1) * Integral(Q*exp(-n*Integral(P, x))
                          * exp(Integral(P, x)), x)
            ) * exp(-(1 - n)*Integral(P, x)))**(1/(1 - n))
        )
        return [gensol]


<<<<<<< HEAD
class Factorable(SingleODESolver):
    r"""
        Solves equations having a solvable factor.

        This function is used to solve the equation having factors. Factors may be of type algebraic or ode. It
        will try to solve each factor independently. Factors will be solved by calling dsolve. We will return the
        list of solutions.

        Examples
        ========

        >>> from sympy import Function, dsolve, Eq, pprint, Derivative
        >>> from sympy.abc import x
        >>> f = Function('f')
        >>> eq = (f(x)**2-4)*(f(x).diff(x)+f(x))
        >>> pprint(dsolve(eq, f(x)))
                                        -x
        [f(x) = 2, f(x) = -2, f(x) = C1*e  ]


        """
    hint = "factorable"
    has_integral = False

    def _matches(self):
        eq = self.ode_problem.eq
        f = self.ode_problem.func.func
        x = self.ode_problem.sym
        order =self.ode_problem.order
        df = f(x).diff(x)
        self.eqs = []
        eq = eq.collect(f(x), func = cancel)
        eq = fraction(factor(eq))[0]
        roots = factor_list(eq)[1]
        if len(roots)>1 or roots[0][1]>1:
            for base,expo in roots:
                if base.has(f(x)):
                    self.eqs.append(base)
            if len(self.eqs)>0:
                return True
        roots = solve(eq, df)
        if len(roots)>0:
            self.eqs = [(df - root) for root in roots]
            if len(self.eqs)==1:
                if order>1:
                    return False
                return fraction(factor(self.eqs[0]))[0]-eq!=0
            return True
        return False


    def _get_general_solution(self, *, simplify: bool = True):
        func = self.ode_problem.func.func
        x = self.ode_problem.sym
        eqns = self.eqs
        sols = []
        for eq in eqns:
            try:
                sol = dsolve(eq, func(x))
            except NotImplementedError:
                continue
            else:
                if isinstance(sol, list):
                    sols.extend(sol)
                else:
                    sols.append(sol)

        if sols == []:
            raise NotImplementedError("The given ODE " + str(eq) + " cannot be solved by"
                + " the factorable group method")
        return sols
=======
class RiccatiSpecial(SinglePatternODESolver):
    r"""
    The general Riccati equation has the form

    .. math:: dy/dx = f(x) y^2 + g(x) y + h(x)\text{.}

    While it does not have a general solution [1], the "special" form, `dy/dx
    = a y^2 - b x^c`, does have solutions in many cases [2].  This routine
    returns a solution for `a(dy/dx) = b y^2 + c y/x + d/x^2` that is obtained
    by using a suitable change of variables to reduce it to the special form
    and is valid when neither `a` nor `b` are zero and either `c` or `d` is
    zero.

    >>> from sympy.abc import x, y, a, b, c, d
    >>> from sympy.solvers.ode import dsolve, checkodesol
    >>> from sympy import pprint, Function
    >>> f = Function('f')
    >>> y = f(x)
    >>> genform = a*y.diff(x) - (b*y**2 + c*y/x + d/x**2)
    >>> sol = dsolve(genform, y)
    >>> pprint(sol, wrap_line=False)
            /                                 /        __________________       \\
            |           __________________    |       /                2        ||
            |          /                2     |     \/  4*b*d - (a + c)  *log(x)||
           -|a + c - \/  4*b*d - (a + c)  *tan|C1 + ----------------------------||
            \                                 \                 2*a             //
    f(x) = ------------------------------------------------------------------------
                                            2*b*x

    >>> checkodesol(genform, sol, order=1)[0]
    True

    References
    ==========

    1. http://www.maplesoft.com/support/help/Maple/view.aspx?path=odeadvisor/Riccati
    2. http://eqworld.ipmnet.ru/en/solutions/ode/ode0106.pdf -
       http://eqworld.ipmnet.ru/en/solutions/ode/ode0123.pdf
    """
    hint = "Riccati_special_minus2"
    has_integral = False

    def _wilds(self, f, x, order):
        a = Wild('a', exclude=[x, f(x), f(x).diff(x), 0])
        b = Wild('b', exclude=[x, f(x), f(x).diff(x), 0])
        c = Wild('c', exclude=[x, f(x), f(x).diff(x)])
        d = Wild('d', exclude=[x, f(x), f(x).diff(x)])
        return a, b, c, d

    def _equation(self, fx, x, order):
        a, b, c, d = self.wilds()
        return a*fx.diff(x) + b*fx**2 + c*fx/x + d/x**2

    def _get_general_solution(self, *, simplify: bool = True):
        a, b, c, d = self.wilds_match()
        fx = self.ode_problem.func
        x = self.ode_problem.sym
        (C1,) = self.ode_problem.get_numbered_constants(num=1)
        mu = sqrt(4*d*b - (a - c)**2)

        gensol = Eq(fx, (a - c - mu*tan(mu/(2*a)*log(x) + C1))/(2*b*x))
        return [gensol]
>>>>>>> 11f4bbcc
<|MERGE_RESOLUTION|>--- conflicted
+++ resolved
@@ -15,13 +15,10 @@
 from sympy.simplify import simplify
 from sympy.simplify.radsimp import fraction
 from sympy.utilities import numbered_symbols
-<<<<<<< HEAD
 from sympy.functions import exp
 from sympy.polys.polytools import factor,factor_list
-=======
 from sympy.functions import exp, sqrt, tan, log
 
->>>>>>> 11f4bbcc
 from sympy.solvers.solvers import solve
 from sympy.solvers.deutils import ode_order, _preprocess
 from .ode import dsolve
@@ -627,7 +624,6 @@
         return [gensol]
 
 
-<<<<<<< HEAD
 class Factorable(SingleODESolver):
     r"""
         Solves equations having a solvable factor.
@@ -699,7 +695,8 @@
             raise NotImplementedError("The given ODE " + str(eq) + " cannot be solved by"
                 + " the factorable group method")
         return sols
-=======
+
+
 class RiccatiSpecial(SinglePatternODESolver):
     r"""
     The general Riccati equation has the form
@@ -761,5 +758,4 @@
         mu = sqrt(4*d*b - (a - c)**2)
 
         gensol = Eq(fx, (a - c - mu*tan(mu/(2*a)*log(x) + C1))/(2*b*x))
-        return [gensol]
->>>>>>> 11f4bbcc
+        return [gensol]