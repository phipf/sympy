from sympy import (
    Abs, And, Derivative, Dummy, Eq, Float, Function, Gt, I, Integral,
    LambertW, Lt, Matrix, Or, Piecewise, Poly, Q, Rational, S, Symbol,
    Wild, acos, asin, atan, atanh, cos, cosh, diff, erf, erfinv, erfc,
    erfcinv, exp, im, log, pi, re, sec, sin,
    sinh, solve, solve_linear, sqrt, sstr, symbols, sympify, tan, tanh,
    root, simplify, atan2, arg, Mul, SparseMatrix, ask, Tuple, nsolve, oo)

from sympy.core.compatibility import range
from sympy.core.function import nfloat
from sympy.solvers import solve_linear_system, solve_linear_system_LU, \
    solve_undetermined_coeffs
from sympy.solvers.solvers import _invert, unrad, checksol, posify, _ispow, \
    det_quick, det_perm, det_minor, _simple_dens, check_assumptions

from sympy.physics.units import cm
from sympy.polys.rootoftools import CRootOf

from sympy.utilities.pytest import slow, XFAIL, SKIP, raises, skip, ON_TRAVIS
from sympy.utilities.randtest import verify_numerically as tn

from sympy.abc import a, b, c, d, k, h, p, x, y, z, t, q, m


def NS(e, n=15, **options):
    return sstr(sympify(e).evalf(n, **options), full_prec=True)


def test_swap_back():
    f, g = map(Function, 'fg')
    fx, gx = f(x), g(x)
    assert solve([fx + y - 2, fx - gx - 5], fx, y, gx) == \
        {fx: gx + 5, y: -gx - 3}
    assert solve(fx + gx*x - 2, [fx, gx]) == {fx: 2, gx: 0}
    assert solve(fx + gx**2*x - y, [fx, gx]) == [{fx: y - gx**2*x}]
    assert solve([f(1) - 2, x + 2]) == [{x: -2, f(1): 2}]


def guess_solve_strategy(eq, symbol):
    try:
        solve(eq, symbol)
        return True
    except (TypeError, NotImplementedError):
        return False


def test_guess_poly():
    # polynomial equations
    assert guess_solve_strategy( S(4), x )  # == GS_POLY
    assert guess_solve_strategy( x, x )  # == GS_POLY
    assert guess_solve_strategy( x + a, x )  # == GS_POLY
    assert guess_solve_strategy( 2*x, x )  # == GS_POLY
    assert guess_solve_strategy( x + sqrt(2), x)  # == GS_POLY
    assert guess_solve_strategy( x + 2**Rational(1, 4), x)  # == GS_POLY
    assert guess_solve_strategy( x**2 + 1, x )  # == GS_POLY
    assert guess_solve_strategy( x**2 - 1, x )  # == GS_POLY
    assert guess_solve_strategy( x*y + y, x )  # == GS_POLY
    assert guess_solve_strategy( x*exp(y) + y, x)  # == GS_POLY
    assert guess_solve_strategy(
        (x - y**3)/(y**2*sqrt(1 - y**2)), x)  # == GS_POLY


def test_guess_poly_cv():
    # polynomial equations via a change of variable
    assert guess_solve_strategy( sqrt(x) + 1, x )  # == GS_POLY_CV_1
    assert guess_solve_strategy(
        x**Rational(1, 3) + sqrt(x) + 1, x )  # == GS_POLY_CV_1
    assert guess_solve_strategy( 4*x*(1 - sqrt(x)), x )  # == GS_POLY_CV_1

    # polynomial equation multiplying both sides by x**n
    assert guess_solve_strategy( x + 1/x + y, x )  # == GS_POLY_CV_2


def test_guess_rational_cv():
    # rational functions
    assert guess_solve_strategy( (x + 1)/(x**2 + 2), x)  # == GS_RATIONAL
    assert guess_solve_strategy(
        (x - y**3)/(y**2*sqrt(1 - y**2)), y)  # == GS_RATIONAL_CV_1

    # rational functions via the change of variable y -> x**n
    assert guess_solve_strategy( (sqrt(x) + 1)/(x**Rational(1, 3) + sqrt(x) + 1), x ) \
        #== GS_RATIONAL_CV_1


def test_guess_transcendental():
    #transcendental functions
    assert guess_solve_strategy( exp(x) + 1, x )  # == GS_TRANSCENDENTAL
    assert guess_solve_strategy( 2*cos(x) - y, x )  # == GS_TRANSCENDENTAL
    assert guess_solve_strategy(
        exp(x) + exp(-x) - y, x )  # == GS_TRANSCENDENTAL
    assert guess_solve_strategy(3**x - 10, x)  # == GS_TRANSCENDENTAL
    assert guess_solve_strategy(-3**x + 10, x)  # == GS_TRANSCENDENTAL

    assert guess_solve_strategy(a*x**b - y, x)  # == GS_TRANSCENDENTAL


def test_solve_args():
    # equation container, issue 5113
    ans = {x: -3, y: 1}
    eqs = (x + 5*y - 2, -3*x + 6*y - 15)
    assert all(solve(container(eqs), x, y) == ans for container in
        (tuple, list, set, frozenset))
    assert solve(Tuple(*eqs), x, y) == ans
    # implicit symbol to solve for
    assert set(solve(x**2 - 4)) == set([S(2), -S(2)])
    assert solve([x + y - 3, x - y - 5]) == {x: 4, y: -1}
    assert solve(x - exp(x), x, implicit=True) == [exp(x)]
    # no symbol to solve for
    assert solve(42) == []
    assert solve([1, 2]) == []
    # duplicate symbols removed
    assert solve((x - 3, y + 2), x, y, x) == {x: 3, y: -2}
    # unordered symbols
    # only 1
    assert solve(y - 3, set([y])) == [3]
    # more than 1
    assert solve(y - 3, set([x, y])) == [{y: 3}]
    # multiple symbols: take the first linear solution
    assert solve(x + y - 3, [x, y]) == [{x: 3 - y}]
    # unless it is an undetermined coefficients system
    assert solve(a + b*x - 2, [a, b]) == {a: 2, b: 0}
    args = (a + b)*x - b**2 + 2, a, b
    assert solve(*args) == \
        [(-sqrt(2), sqrt(2)), (sqrt(2), -sqrt(2))]
    assert solve(*args, set=True) == \
        ([a, b], set([(-sqrt(2), sqrt(2)), (sqrt(2), -sqrt(2))]))
    assert solve(*args, dict=True) == \
        [{b: sqrt(2), a: -sqrt(2)}, {b: -sqrt(2), a: sqrt(2)}]
    eq = a*x**2 + b*x + c - ((x - h)**2 + 4*p*k)/4/p
    flags = dict(dict=True)
    assert solve(eq, [h, p, k], exclude=[a, b, c], **flags) == \
        [{k: c - b**2/(4*a), h: -b/(2*a), p: 1/(4*a)}]
    flags.update(dict(simplify=False))
    assert solve(eq, [h, p, k], exclude=[a, b, c], **flags) == \
        [{k: (4*a*c - b**2)/(4*a), h: -b/(2*a), p: 1/(4*a)}]
    # failing undetermined system
    assert solve(a*x + b**2/(x + 4) - 3*x - 4/x, a, b) == \
        [{a: (-b**2*x + 3*x**3 + 12*x**2 + 4*x + 16)/(x**2*(x + 4))}]
    # failed single equation
    assert solve(1/(1/x - y + exp(y))) == []
    raises(
        NotImplementedError, lambda: solve(exp(x) + sin(x) + exp(y) + sin(y)))
    # failed system
    # --  when no symbols given, 1 fails
    assert solve([y, exp(x) + x]) == [{x: -LambertW(1), y: 0}]
    #     both fail
    assert solve(
        (exp(x) - x, exp(y) - y)) == [{x: -LambertW(-1), y: -LambertW(-1)}]
    # --  when symbols given
    solve([y, exp(x) + x], x, y) == [(-LambertW(1), 0)]
    # symbol is a number
    assert solve(x**2 - pi, pi) == [x**2]
    # no equations
    assert solve([], [x]) == []
    # overdetermined system
    # - nonlinear
    assert solve([(x + y)**2 - 4, x + y - 2]) == [{x: -y + 2}]
    # - linear
    assert solve((x + y - 2, 2*x + 2*y - 4)) == {x: -y + 2}


def test_solve_polynomial1():
    assert solve(3*x - 2, x) == [Rational(2, 3)]
    assert solve(Eq(3*x, 2), x) == [Rational(2, 3)]

    assert set(solve(x**2 - 1, x)) == set([-S(1), S(1)])
    assert set(solve(Eq(x**2, 1), x)) == set([-S(1), S(1)])

    assert solve(x - y**3, x) == [y**3]
    rx = root(x, 3)
    assert solve(x - y**3, y) == [
        rx, -rx/2 - sqrt(3)*I*rx/2, -rx/2 +  sqrt(3)*I*rx/2]
    a11, a12, a21, a22, b1, b2 = symbols('a11,a12,a21,a22,b1,b2')

    assert solve([a11*x + a12*y - b1, a21*x + a22*y - b2], x, y) == \
        {
            x: (a22*b1 - a12*b2)/(a11*a22 - a12*a21),
            y: (a11*b2 - a21*b1)/(a11*a22 - a12*a21),
        }

    solution = {y: S.Zero, x: S.Zero}

    assert solve((x - y, x + y), x, y ) == solution
    assert solve((x - y, x + y), (x, y)) == solution
    assert solve((x - y, x + y), [x, y]) == solution

    assert set(solve(x**3 - 15*x - 4, x)) == set([
        -2 + 3**Rational(1, 2),
        S(4),
        -2 - 3**Rational(1, 2)
    ])

    assert set(solve((x**2 - 1)**2 - a, x)) == \
        set([sqrt(1 + sqrt(a)), -sqrt(1 + sqrt(a)),
             sqrt(1 - sqrt(a)), -sqrt(1 - sqrt(a))])


def test_solve_polynomial2():
    assert solve(4, x) == []


def test_solve_polynomial_cv_1a():
    """
    Test for solving on equations that can be converted to a polynomial equation
    using the change of variable y -> x**Rational(p, q)
    """
    assert solve( sqrt(x) - 1, x) == [1]
    assert solve( sqrt(x) - 2, x) == [4]
    assert solve( x**Rational(1, 4) - 2, x) == [16]
    assert solve( x**Rational(1, 3) - 3, x) == [27]
    assert solve(sqrt(x) + x**Rational(1, 3) + x**Rational(1, 4), x) == [0]


def test_solve_polynomial_cv_1b():
    assert set(solve(4*x*(1 - a*sqrt(x)), x)) == set([S(0), 1/a**2])
    assert set(solve(x*(root(x, 3) - 3), x)) == set([S(0), S(27)])


def test_solve_polynomial_cv_2():
    """
    Test for solving on equations that can be converted to a polynomial equation
    multiplying both sides of the equation by x**m
    """
    assert solve(x + 1/x - 1, x) in \
        [[ Rational(1, 2) + I*sqrt(3)/2, Rational(1, 2) - I*sqrt(3)/2],
         [ Rational(1, 2) - I*sqrt(3)/2, Rational(1, 2) + I*sqrt(3)/2]]


def test_quintics_1():
    f = x**5 - 110*x**3 - 55*x**2 + 2310*x + 979
    s = solve(f, check=False)
    for root in s:
        res = f.subs(x, root.n()).n()
        assert tn(res, 0)

    f = x**5 - 15*x**3 - 5*x**2 + 10*x + 20
    s = solve(f)
    for root in s:
        assert root.func == CRootOf

    # if one uses solve to get the roots of a polynomial that has a CRootOf
    # solution, make sure that the use of nfloat during the solve process
    # doesn't fail. Note: if you want numerical solutions to a polynomial
    # it is *much* faster to use nroots to get them than to solve the
    # equation only to get RootOf solutions which are then numerically
    # evaluated. So for eq = x**5 + 3*x + 7 do Poly(eq).nroots() rather
    # than [i.n() for i in solve(eq)] to get the numerical roots of eq.
    assert nfloat(solve(x**5 + 3*x**3 + 7)[0], exponent=False) == \
        CRootOf(x**5 + 3*x**3 + 7, 0).n()



def test_highorder_poly():
    # just testing that the uniq generator is unpacked
    sol = solve(x**6 - 2*x + 2)
    assert all(isinstance(i, CRootOf) for i in sol) and len(sol) == 6


@slow
def test_quintics_2():
    f = x**5 + 15*x + 12
    s = solve(f, check=False)
    for root in s:
        res = f.subs(x, root.n()).n()
        assert tn(res, 0)

    f = x**5 - 15*x**3 - 5*x**2 + 10*x + 20
    s = solve(f)
    for root in s:
        assert root.func == CRootOf


def test_solve_rational():
    """Test solve for rational functions"""
    assert solve( ( x - y**3 )/( (y**2)*sqrt(1 - y**2) ), x) == [y**3]


def test_solve_nonlinear():
    assert solve(x**2 - y**2, x, y) == [{x: -y}, {x: y}]
    assert solve(x**2 - y**2/exp(x), x, y) == [{x: 2*LambertW(y/2)}]
    assert solve(x**2 - y**2/exp(x), y, x) == [{y: -x*sqrt(exp(x))}, {y: x*sqrt(exp(x))}]


def test_issue_8666():
    x = symbols('x')
    assert solve(Eq(x**2 - 1/(x**2 - 4), 4 - 1/(x**2 - 4)), x) == []
    assert solve(Eq(x + 1/x, 1/x), x) == []


def test_issue_7228():
    assert solve(4**(2*(x**2) + 2*x) - 8, x) == [-Rational(3, 2), S.Half]


def test_issue_7190():
    assert solve(log(x-3) + log(x+3), x) == [sqrt(10)]


def test_linear_system():
    x, y, z, t, n = symbols('x, y, z, t, n')

    assert solve([x - 1, x - y, x - 2*y, y - 1], [x, y]) == []

    assert solve([x - 1, x - y, x - 2*y, x - 1], [x, y]) == []
    assert solve([x - 1, x - 1, x - y, x - 2*y], [x, y]) == []

    assert solve([x + 5*y - 2, -3*x + 6*y - 15], x, y) == {x: -3, y: 1}

    M = Matrix([[0, 0, n*(n + 1), (n + 1)**2, 0],
                [n + 1, n + 1, -2*n - 1, -(n + 1), 0],
                [-1, 0, 1, 0, 0]])

    assert solve_linear_system(M, x, y, z, t) == \
        {x: -t - t/n, z: -t - t/n, y: 0}

    assert solve([x + y + z + t, -z - t], x, y, z, t) == {x: -y, z: -t}


def test_linear_system_function():
    a = Function('a')
    assert solve([a(0, 0) + a(0, 1) + a(1, 0) + a(1, 1), -a(1, 0) - a(1, 1)],
        a(0, 0), a(0, 1), a(1, 0), a(1, 1)) == {a(1, 0): -a(1, 1), a(0, 0): -a(0, 1)}


def test_linear_systemLU():
    n = Symbol('n')

    M = Matrix([[1, 2, 0, 1], [1, 3, 2*n, 1], [4, -1, n**2, 1]])

    assert solve_linear_system_LU(M, [x, y, z]) == {z: -3/(n**2 + 18*n),
                                                  x: 1 - 12*n/(n**2 + 18*n),
                                                  y: 6*n/(n**2 + 18*n)}

# Note: multiple solutions exist for some of these equations, so the tests
# should be expected to break if the implementation of the solver changes
# in such a way that a different branch is chosen


def test_solve_transcendental():
    from sympy.abc import a, b

    assert solve(exp(x) - 3, x) == [log(3)]
    assert set(solve((a*x + b)*(exp(x) - 3), x)) == set([-b/a, log(3)])
    assert solve(cos(x) - y, x) == [-acos(y) + 2*pi, acos(y)]
    assert solve(2*cos(x) - y, x) == [-acos(y/2) + 2*pi, acos(y/2)]
    assert solve(Eq(cos(x), sin(x)), x) == [-3*pi/4, pi/4]

    assert set(solve(exp(x) + exp(-x) - y, x)) in [set([
        log(y/2 - sqrt(y**2 - 4)/2),
        log(y/2 + sqrt(y**2 - 4)/2),
    ]), set([
        log(y - sqrt(y**2 - 4)) - log(2),
        log(y + sqrt(y**2 - 4)) - log(2)]),
    set([
        log(y/2 - sqrt((y - 2)*(y + 2))/2),
        log(y/2 + sqrt((y - 2)*(y + 2))/2)])]
    assert solve(exp(x) - 3, x) == [log(3)]
    assert solve(Eq(exp(x), 3), x) == [log(3)]
    assert solve(log(x) - 3, x) == [exp(3)]
    assert solve(sqrt(3*x) - 4, x) == [Rational(16, 3)]
    assert solve(3**(x + 2), x) == []
    assert solve(3**(2 - x), x) == []
    assert solve(x + 2**x, x) == [-LambertW(log(2))/log(2)]
    ans = solve(3*x + 5 + 2**(-5*x + 3), x)
    assert len(ans) == 1 and ans[0].expand() == \
        -Rational(5, 3) + LambertW(-10240*root(2, 3)*log(2)/3)/(5*log(2))
    assert solve(5*x - 1 + 3*exp(2 - 7*x), x) == \
        [Rational(1, 5) + LambertW(-21*exp(Rational(3, 5))/5)/7]
    assert solve(2*x + 5 + log(3*x - 2), x) == \
        [Rational(2, 3) + LambertW(2*exp(-Rational(19, 3))/3)/2]
    assert solve(3*x + log(4*x), x) == [LambertW(Rational(3, 4))/3]
    assert set(solve((2*x + 8)*(8 + exp(x)), x)) == set([S(-4), log(8) + pi*I])
    eq = 2*exp(3*x + 4) - 3
    ans = solve(eq, x)  # this generated a failure in flatten
    assert len(ans) == 3 and all(eq.subs(x, a).n(chop=True) == 0 for a in ans)
    assert solve(2*log(3*x + 4) - 3, x) == [(exp(Rational(3, 2)) - 4)/3]
    assert solve(exp(x) + 1, x) == [pi*I]

    eq = 2*(3*x + 4)**5 - 6*7**(3*x + 9)
    result = solve(eq, x)
    ans = [(log(2401) + 5*LambertW(-log(7**(7*3**Rational(1, 5)/5))))/(3*log(7))/-1]
    assert result == ans
    # it works if expanded, too
    assert solve(eq.expand(), x) == result

    assert solve(z*cos(x) - y, x) == [-acos(y/z) + 2*pi, acos(y/z)]
    assert solve(z*cos(2*x) - y, x) == [-acos(y/z)/2 + pi, acos(y/z)/2]
    assert solve(z*cos(sin(x)) - y, x) == [
        asin(acos(y/z) - 2*pi) + pi, -asin(acos(y/z)) + pi,
        -asin(acos(y/z) - 2*pi), asin(acos(y/z))]

    assert solve(z*cos(x), x) == [pi/2, 3*pi/2]

    # issue 4508
    assert solve(y - b*x/(a + x), x) in [[-a*y/(y - b)], [a*y/(b - y)]]
    assert solve(y - b*exp(a/x), x) == [a/log(y/b)]
    # issue 4507
    assert solve(y - b/(1 + a*x), x) in [[(b - y)/(a*y)], [-((y - b)/(a*y))]]
    # issue 4506
    assert solve(y - a*x**b, x) == [(y/a)**(1/b)]
    # issue 4505
    assert solve(z**x - y, x) == [log(y)/log(z)]
    # issue 4504
    assert solve(2**x - 10, x) == [log(10)/log(2)]
    # issue 6744
    assert solve(x*y) == [{x: 0}, {y: 0}]
    assert solve([x*y]) == [{x: 0}, {y: 0}]
    assert solve(x**y - 1) == [{x: 1}, {y: 0}]
    assert solve([x**y - 1]) == [{x: 1}, {y: 0}]
    assert solve(x*y*(x**2 - y**2)) == [{x: 0}, {x: -y}, {x: y}, {y: 0}]
    assert solve([x*y*(x**2 - y**2)]) == [{x: 0}, {x: -y}, {x: y}, {y: 0}]
    #issue 4739
    assert solve(exp(log(5)*x) - 2**x, x) == [0]

    # misc
    # make sure that the right variables is picked up in tsolve
    raises(NotImplementedError, lambda: solve((exp(x) + 1)**x - 2))

    # shouldn't generate a GeneratorsNeeded error in _tsolve when the NaN is generated
    # for eq_down. Actual answers, as determined numerically are approx. +/- 0.83
    raises(NotImplementedError, lambda:
        solve(sinh(x)*sinh(sinh(x)) + cosh(x)*cosh(sinh(x)) - 3))

    # watch out for recursive loop in tsolve
    raises(NotImplementedError, lambda: solve((x + 2)**y*x - 3, x))

    # issue 7245
    assert solve(sin(sqrt(x))) == [0, pi**2]

    # issue 7602
    a, b = symbols('a, b', real=True, negative=False)
    assert str(solve(Eq(a, 0.5 - cos(pi*b)/2), b)) == \
        '[-0.318309886183791*acos(-2.0*a + 1.0) + 2.0, 0.318309886183791*acos(-2.0*a + 1.0)]'


def test_solve_for_functions_derivatives():
    t = Symbol('t')
    x = Function('x')(t)
    y = Function('y')(t)
    a11, a12, a21, a22, b1, b2 = symbols('a11,a12,a21,a22,b1,b2')

    soln = solve([a11*x + a12*y - b1, a21*x + a22*y - b2], x, y)
    assert soln == {
        x: (a22*b1 - a12*b2)/(a11*a22 - a12*a21),
        y: (a11*b2 - a21*b1)/(a11*a22 - a12*a21),
    }

    assert solve(x - 1, x) == [1]
    assert solve(3*x - 2, x) == [Rational(2, 3)]

    soln = solve([a11*x.diff(t) + a12*y.diff(t) - b1, a21*x.diff(t) +
            a22*y.diff(t) - b2], x.diff(t), y.diff(t))
    assert soln == { y.diff(t): (a11*b2 - a21*b1)/(a11*a22 - a12*a21),
            x.diff(t): (a22*b1 - a12*b2)/(a11*a22 - a12*a21) }

    assert solve(x.diff(t) - 1, x.diff(t)) == [1]
    assert solve(3*x.diff(t) - 2, x.diff(t)) == [Rational(2, 3)]

    eqns = set((3*x - 1, 2*y - 4))
    assert solve(eqns, set((x, y))) == { x: Rational(1, 3), y: 2 }
    x = Symbol('x')
    f = Function('f')
    F = x**2 + f(x)**2 - 4*x - 1
    assert solve(F.diff(x), diff(f(x), x)) == [(-x + 2)/f(x)]

    # Mixed cased with a Symbol and a Function
    x = Symbol('x')
    y = Function('y')(t)

    soln = solve([a11*x + a12*y.diff(t) - b1, a21*x +
            a22*y.diff(t) - b2], x, y.diff(t))
    assert soln == { y.diff(t): (a11*b2 - a21*b1)/(a11*a22 - a12*a21),
            x: (a22*b1 - a12*b2)/(a11*a22 - a12*a21) }


def test_issue_3725():
    f = Function('f')
    F = x**2 + f(x)**2 - 4*x - 1
    e = F.diff(x)
    assert solve(e, f(x).diff(x)) in [[(2 - x)/f(x)], [-((x - 2)/f(x))]]


def test_issue_3870():
    a, b, c, d = symbols('a b c d')
    A = Matrix(2, 2, [a, b, c, d])
    B = Matrix(2, 2, [0, 2, -3, 0])
    C = Matrix(2, 2, [1, 2, 3, 4])

    assert solve(A*B - C, [a, b, c, d]) == {a: 1, b: -S(1)/3, c: 2, d: -1}
    assert solve([A*B - C], [a, b, c, d]) == {a: 1, b: -S(1)/3, c: 2, d: -1}
    assert solve(Eq(A*B, C), [a, b, c, d]) == {a: 1, b: -S(1)/3, c: 2, d: -1}

    assert solve([A*B - B*A], [a, b, c, d]) == {a: d, b: -S(2)/3*c}
    assert solve([A*C - C*A], [a, b, c, d]) == {a: d - c, b: S(2)/3*c}
    assert solve([A*B - B*A, A*C - C*A], [a, b, c, d]) == {a: d, b: 0, c: 0}

    assert solve([Eq(A*B, B*A)], [a, b, c, d]) == {a: d, b: -S(2)/3*c}
    assert solve([Eq(A*C, C*A)], [a, b, c, d]) == {a: d - c, b: S(2)/3*c}
    assert solve([Eq(A*B, B*A), Eq(A*C, C*A)], [a, b, c, d]) == {a: d, b: 0, c: 0}


def test_solve_linear():
    w = Wild('w')
    assert solve_linear(x, x) == (0, 1)
    assert solve_linear(x, exclude=[x]) == (0, 1)
    assert solve_linear(x, symbols=[w]) == (0, 1)
    assert solve_linear(x, y - 2*x) in [(x, y/3), (y, 3*x)]
    assert solve_linear(x, y - 2*x, exclude=[x]) == (y, 3*x)
    assert solve_linear(3*x - y, 0) in [(x, y/3), (y, 3*x)]
    assert solve_linear(3*x - y, 0, [x]) == (x, y/3)
    assert solve_linear(3*x - y, 0, [y]) == (y, 3*x)
    assert solve_linear(x**2/y, 1) == (y, x**2)
    assert solve_linear(w, x) in [(w, x), (x, w)]
    assert solve_linear(cos(x)**2 + sin(x)**2 + 2 + y) == \
        (y, -2 - cos(x)**2 - sin(x)**2)
    assert solve_linear(cos(x)**2 + sin(x)**2 + 2 + y, symbols=[x]) == (0, 1)
    assert solve_linear(Eq(x, 3)) == (x, 3)
    assert solve_linear(1/(1/x - 2)) == (0, 0)
    assert solve_linear((x + 1)*exp(-x), symbols=[x]) == (x, -1)
    assert solve_linear((x + 1)*exp(x), symbols=[x]) == ((x + 1)*exp(x), 1)
    assert solve_linear(x*exp(-x**2), symbols=[x]) == (x, 0)
    assert solve_linear(0**x - 1) == (0**x - 1, 1)
    assert solve_linear(1 + 1/(x - 1)) == (x, 0)
    eq = y*cos(x)**2 + y*sin(x)**2 - y  # = y*(1 - 1) = 0
    assert solve_linear(eq) == (0, 1)
    eq = cos(x)**2 + sin(x)**2  # = 1
    assert solve_linear(eq) == (0, 1)
    raises(ValueError, lambda: solve_linear(Eq(x, 3), 3))


def test_solve_undetermined_coeffs():
    assert solve_undetermined_coeffs(a*x**2 + b*x**2 + b*x + 2*c*x + c + 1, [a, b, c], x) == \
        {a: -2, b: 2, c: -1}
    # Test that rational functions work
    assert solve_undetermined_coeffs(a/x + b/(x + 1) - (2*x + 1)/(x**2 + x), [a, b], x) == \
        {a: 1, b: 1}
    # Test cancellation in rational functions
    assert solve_undetermined_coeffs(((c + 1)*a*x**2 + (c + 1)*b*x**2 +
    (c + 1)*b*x + (c + 1)*2*c*x + (c + 1)**2)/(c + 1), [a, b, c], x) == \
        {a: -2, b: 2, c: -1}


def test_solve_inequalities():
    x = Symbol('x')
    system = [Lt(x**2 - 2, 0), Gt(x**2 - 1, 0)]

    assert solve(system) == \
        And(Or(And(Lt(-sqrt(2), x), Lt(x, -1)),
               And(Lt(1, x), Lt(x, sqrt(2)))), Eq(0, 0))

    x = Symbol('x', real=True)
    system = [Lt(x**2 - 2, 0), Gt(x**2 - 1, 0)]

    assert solve(system) == \
        Or(And(Lt(-sqrt(2), x), Lt(x, -1)), And(Lt(1, x), Lt(x, sqrt(2))))

    # issue 6627, 3448
    assert solve((x - 3)/(x - 2) < 0, x) == And(Lt(2, x), Lt(x, 3))
    assert solve(x/(x + 1) > 1, x) == And(Lt(-oo, x), Lt(x, -1))

    assert solve(sin(x) > S.Half) == And(pi/6 < x, x < 5*pi/6)


def test_issue_4793():
    assert solve(1/x) == []
    assert solve(x*(1 - 5/x)) == [5]
    assert solve(x + sqrt(x) - 2) == [1]
    assert solve(-(1 + x)/(2 + x)**2 + 1/(2 + x)) == []
    assert solve(-x**2 - 2*x + (x + 1)**2 - 1) == []
    assert solve((x/(x + 1) + 3)**(-2)) == []
    assert solve(x/sqrt(x**2 + 1), x) == [0]
    assert solve(exp(x) - y, x) == [log(y)]
    assert solve(exp(x)) == []
    assert solve(x**2 + x + sin(y)**2 + cos(y)**2 - 1, x) in [[0, -1], [-1, 0]]
    eq = 4*3**(5*x + 2) - 7
    ans = solve(eq, x)
    assert len(ans) == 5 and all(eq.subs(x, a).n(chop=True) == 0 for a in ans)
    assert solve(log(x**2) - y**2/exp(x), x, y, set=True) == \
        ([y], set([
            (-sqrt(exp(x)*log(x**2)),),
            (sqrt(exp(x)*log(x**2)),)]))
    assert solve(x**2*z**2 - z**2*y**2) == [{x: -y}, {x: y}, {z: 0}]
    assert solve((x - 1)/(1 + 1/(x - 1))) == []
    assert solve(x**(y*z) - x, x) == [1]
    raises(NotImplementedError, lambda: solve(log(x) - exp(x), x))
    raises(NotImplementedError, lambda: solve(2**x - exp(x) - 3))


def test_PR1964():
    # issue 5171
    assert solve(sqrt(x)) == solve(sqrt(x**3)) == [0]
    assert solve(sqrt(x - 1)) == [1]
    # issue 4462
    a = Symbol('a')
    assert solve(-3*a/sqrt(x), x) == []
    # issue 4486
    assert solve(2*x/(x + 2) - 1, x) == [2]
    # issue 4496
    assert set(solve((x**2/(7 - x)).diff(x))) == set([S(0), S(14)])
    # issue 4695
    f = Function('f')
    assert solve((3 - 5*x/f(x))*f(x), f(x)) == [5*x/3]
    # issue 4497
    assert solve(1/root(5 + x, 5) - 9, x) == [-295244/S(59049)]

    assert solve(sqrt(x) + sqrt(sqrt(x)) - 4) == [(-S.Half + sqrt(17)/2)**4]
    assert set(solve(Poly(sqrt(exp(x)) + sqrt(exp(-x)) - 4))) in \
        [
            set([log((-sqrt(3) + 2)**2), log((sqrt(3) + 2)**2)]),
            set([2*log(-sqrt(3) + 2), 2*log(sqrt(3) + 2)]),
            set([log(-4*sqrt(3) + 7), log(4*sqrt(3) + 7)]),
        ]
    assert set(solve(Poly(exp(x) + exp(-x) - 4))) == \
        set([log(-sqrt(3) + 2), log(sqrt(3) + 2)])
    assert set(solve(x**y + x**(2*y) - 1, x)) == \
        set([(-S.Half + sqrt(5)/2)**(1/y), (-S.Half - sqrt(5)/2)**(1/y)])

    assert solve(exp(x/y)*exp(-z/y) - 2, y) == [(x - z)/log(2)]
    assert solve(
        x**z*y**z - 2, z) in [[log(2)/(log(x) + log(y))], [log(2)/(log(x*y))]]
    # if you do inversion too soon then multiple roots (as for the following)
    # will be missed, e.g. if exp(3*x) = exp(3) -> 3*x = 3
    E = S.Exp1
    assert solve(exp(3*x) - exp(3), x) in [
        [1, log(E*(-S.Half - sqrt(3)*I/2)), log(E*(-S.Half + sqrt(3)*I/2))],
        [1, log(-E/2 - sqrt(3)*E*I/2), log(-E/2 + sqrt(3)*E*I/2)],
        ]

    # coverage test
    p = Symbol('p', positive=True)
    assert solve((1/p + 1)**(p + 1)) == []


def test_issue_5197():
    x = Symbol('x', real=True)
    assert solve(x**2 + 1, x) == []
    n = Symbol('n', integer=True, positive=True)
    assert solve((n - 1)*(n + 2)*(2*n - 1), n) == [1]
    x = Symbol('x', positive=True)
    y = Symbol('y')
    assert solve([x + 5*y - 2, -3*x + 6*y - 15], x, y) == []
                 # not {x: -3, y: 1} b/c x is positive
    # The solution following should not contain (-sqrt(2), sqrt(2))
    assert solve((x + y)*n - y**2 + 2, x, y) == [(sqrt(2), -sqrt(2))]
    y = Symbol('y', positive=True)
    # The solution following should not contain {y: -x*exp(x/2)}
    assert solve(x**2 - y**2/exp(x), y, x) == [{y: x*exp(x/2)}]
    assert solve(x**2 - y**2/exp(x), x, y) == [{x: 2*LambertW(y/2)}]
    x, y, z = symbols('x y z', positive=True)
    assert solve(z**2*x**2 - z**2*y**2/exp(x), y, x, z) == [{y: x*exp(x/2)}]


def test_checking():
    assert set(
        solve(x*(x - y/x), x, check=False)) == set([sqrt(y), S(0), -sqrt(y)])
    assert set(solve(x*(x - y/x), x, check=True)) == set([sqrt(y), -sqrt(y)])
    # {x: 0, y: 4} sets denominator to 0 in the following so system should return None
    assert solve((1/(1/x + 2), 1/(y - 3) - 1)) == []
    # 0 sets denominator of 1/x to zero so None is returned
    assert solve(1/(1/x + 2)) == []


def test_issue_4671_4463_4467():
    assert solve((sqrt(x**2 - 1) - 2)) in ([sqrt(5), -sqrt(5)],
                                           [-sqrt(5), sqrt(5)])
    assert solve((2**exp(y**2/x) + 2)/(x**2 + 15), y) == [
        -sqrt(x)*sqrt(-log(log(2)) + log(log(2) + I*pi)),
        sqrt(x)*sqrt(-log(log(2)) + log(log(2) + I*pi))]

    C1, C2 = symbols('C1 C2')
    f = Function('f')
    assert solve(C1 + C2/x**2 - exp(-f(x)), f(x)) == [log(x**2/(C1*x**2 + C2))]
    a = Symbol('a')
    E = S.Exp1
    assert solve(1 - log(a + 4*x**2), x) in (
        [-sqrt(-a + E)/2, sqrt(-a + E)/2],
        [sqrt(-a + E)/2, -sqrt(-a + E)/2]
    )
    assert solve(log(a**(-3) - x**2)/a, x) in (
        [-sqrt(-1 + a**(-3)), sqrt(-1 + a**(-3))],
        [sqrt(-1 + a**(-3)), -sqrt(-1 + a**(-3))],)
    assert solve(1 - log(a + 4*x**2), x) in (
        [-sqrt(-a + E)/2, sqrt(-a + E)/2],
        [sqrt(-a + E)/2, -sqrt(-a + E)/2],)
    assert set(solve((
        a**2 + 1) * (sin(a*x) + cos(a*x)), x)) == set([-pi/(4*a), 3*pi/(4*a)])
    assert solve(3 - (sinh(a*x) + cosh(a*x)), x) == [log(3)/a]
    assert set(solve(3 - (sinh(a*x) + cosh(a*x)**2), x)) == \
        set([log(-2 + sqrt(5))/a, log(-sqrt(2) + 1)/a,
        log(-sqrt(5) - 2)/a, log(1 + sqrt(2))/a])
    assert solve(atan(x) - 1) == [tan(1)]


def test_issue_5132():
    r, t = symbols('r,t')
    assert set(solve([r - x**2 - y**2, tan(t) - y/x], [x, y])) == \
        set([(
            -sqrt(r*cos(t)**2), -1*sqrt(r*cos(t)**2)*tan(t)),
            (sqrt(r*cos(t)**2), sqrt(r*cos(t)**2)*tan(t))])
    assert solve([exp(x) - sin(y), 1/y - 3], [x, y]) == \
        [(log(sin(S(1)/3)), S(1)/3)]
    assert solve([exp(x) - sin(y), 1/exp(y) - 3], [x, y]) == \
        [(log(-sin(log(3))), -log(3))]
    assert set(solve([exp(x) - sin(y), y**2 - 4], [x, y])) == \
        set([(log(-sin(2)), -S(2)), (log(sin(2)), S(2))])
    eqs = [exp(x)**2 - sin(y) + z**2, 1/exp(y) - 3]
    assert solve(eqs, set=True) == \
        ([x, y], set([
        (log(-sqrt(-z**2 - sin(log(3)))), -log(3)),
        (log(sqrt(-z**2 - sin(log(3)))), -log(3))]))
    assert solve(eqs, x, z, set=True) == \
        ([x], set([
        (log(-sqrt(-z**2 + sin(y))),),
        (log(sqrt(-z**2 + sin(y))),)]))
    assert set(solve(eqs, x, y)) == \
        set([
            (log(-sqrt(-z**2 - sin(log(3)))), -log(3)),
        (log(sqrt(-z**2 - sin(log(3)))), -log(3))])
    assert set(solve(eqs, y, z)) == \
        set([
            (-log(3), -sqrt(-exp(2*x) - sin(log(3)))),
        (-log(3), sqrt(-exp(2*x) - sin(log(3))))])
    eqs = [exp(x)**2 - sin(y) + z, 1/exp(y) - 3]
    assert solve(eqs, set=True) == ([x, y], set(
        [
        (log(-sqrt(-z - sin(log(3)))), -log(3)),
            (log(sqrt(-z - sin(log(3)))), -log(3))]))
    assert solve(eqs, x, z, set=True) == ([x], set(
        [
        (log(-sqrt(-z + sin(y))),),
            (log(sqrt(-z + sin(y))),)]))
    assert set(solve(eqs, x, y)) == set(
        [
            (log(-sqrt(-z - sin(log(3)))), -log(3)),
            (log(sqrt(-z - sin(log(3)))), -log(3))])
    assert solve(eqs, z, y) == \
        [(-exp(2*x) - sin(log(3)), -log(3))]
    assert solve((sqrt(x**2 + y**2) - sqrt(10), x + y - 4), set=True) == (
        [x, y], set([(S(1), S(3)), (S(3), S(1))]))
    assert set(solve((sqrt(x**2 + y**2) - sqrt(10), x + y - 4), x, y)) == \
        set([(S(1), S(3)), (S(3), S(1))])


def test_issue_5335():
    lam, a0, conc = symbols('lam a0 conc')
    eqs = [lam + 2*y - a0*(1 - x/2)*x - 0.005*x/2*x,
           a0*(1 - x/2)*x - 1*y - 0.743436700916726*y,
           x + y - conc]
    sym = [x, y, a0]
    # there are 4 solutions but only two are valid
    assert len(solve(eqs, sym, manual=True, minimal=True, simplify=False)) == 2


@SKIP("Hangs")
def _test_issue_5335_float():
    # gives ZeroDivisionError: polynomial division
    lam, a0, conc = symbols('lam a0 conc')
    eqs = [lam + 2*y - a0*(1 - x/2)*x - 0.005*x/2*x,
           a0*(1 - x/2)*x - 1*y - 0.743436700916726*y,
           x + y - conc]
    sym = [x, y, a0]
    assert len(
        solve(eqs, sym, rational=False, check=False, simplify=False)) == 2


def test_issue_5767():
    assert set(solve([x**2 + y + 4], [x])) == \
        set([(-sqrt(-y - 4),), (sqrt(-y - 4),)])


def test_polysys():
    assert set(solve([x**2 + 2/y - 2, x + y - 3], [x, y])) == \
        set([(S(1), S(2)), (1 + sqrt(5), 2 - sqrt(5)),
        (1 - sqrt(5), 2 + sqrt(5))])
    assert solve([x**2 + y - 2, x**2 + y]) == []
    # the ordering should be whatever the user requested
    assert solve([x**2 + y - 3, x - y - 4], (x, y)) != solve([x**2 +
                 y - 3, x - y - 4], (y, x))


@slow
def test_unrad1():
    raises(NotImplementedError, lambda:
        unrad(sqrt(x) + sqrt(x + 1) + sqrt(1 - sqrt(x)) + 3))
    raises(NotImplementedError, lambda:
        unrad(sqrt(x) + (x + 1)**Rational(1, 3) + 2*sqrt(y)))

    s = symbols('s', cls=Dummy)

    # checkers to deal with possibility of answer coming
    # back with a sign change (cf issue 5203)
    def check(rv, ans):
        assert bool(rv[1]) == bool(ans[1])
        if ans[1]:
            return s_check(rv, ans)
        e = rv[0].expand()
        a = ans[0].expand()
        return e in [a, -a] and rv[1] == ans[1]

    def s_check(rv, ans):
        # get the dummy
        rv = list(rv)
        d = rv[0].atoms(Dummy)
        reps = list(zip(d, [s]*len(d)))
        # replace s with this dummy
        rv = (rv[0].subs(reps).expand(), [rv[1][0].subs(reps), rv[1][1].subs(reps)])
        ans = (ans[0].subs(reps).expand(), [ans[1][0].subs(reps), ans[1][1].subs(reps)])
        return str(rv[0]) in [str(ans[0]), str(-ans[0])] and \
            str(rv[1]) == str(ans[1])

    assert check(unrad(sqrt(x)),
        (x, []))
    assert check(unrad(sqrt(x) + 1),
        (x - 1, []))
    assert check(unrad(sqrt(x) + root(x, 3) + 2),
        (s**3 + s**2 + 2, [s, s**6 - x]))
    assert check(unrad(sqrt(x)*root(x, 3) + 2),
        (x**5 - 64, []))
    assert check(unrad(sqrt(x) + (x + 1)**Rational(1, 3)),
        (x**3 - (x + 1)**2, []))
    assert check(unrad(sqrt(x) + sqrt(x + 1) + sqrt(2*x)),
        (-2*sqrt(2)*x - 2*x + 1, []))
    assert check(unrad(sqrt(x) + sqrt(x + 1) + 2),
        (16*x - 9, []))
    assert check(unrad(sqrt(x) + sqrt(x + 1) + sqrt(1 - x)),
        (5*x**2 - 4*x, []))
    assert check(unrad(a*sqrt(x) + b*sqrt(x) + c*sqrt(y) + d*sqrt(y)),
        ((a*sqrt(x) + b*sqrt(x))**2 - (c*sqrt(y) + d*sqrt(y))**2, []))
    assert check(unrad(sqrt(x) + sqrt(1 - x)),
        (2*x - 1, []))
    assert check(unrad(sqrt(x) + sqrt(1 - x) - 3),
        (x**2 - x + 16, []))
    assert check(unrad(sqrt(x) + sqrt(1 - x) + sqrt(2 + x)),
        (5*x**2 - 2*x + 1, []))
    assert unrad(sqrt(x) + sqrt(1 - x) + sqrt(2 + x) - 3) in [
        (25*x**4 + 376*x**3 + 1256*x**2 - 2272*x + 784, []),
        (25*x**8 - 476*x**6 + 2534*x**4 - 1468*x**2 + 169, [])]
    assert unrad(sqrt(x) + sqrt(1 - x) + sqrt(2 + x) - sqrt(1 - 2*x)) == \
        (41*x**4 + 40*x**3 + 232*x**2 - 160*x + 16, [])  # orig root at 0.487
    assert check(unrad(sqrt(x) + sqrt(x + 1)), (S(1), []))

    eq = sqrt(x) + sqrt(x + 1) + sqrt(1 - sqrt(x))
    assert check(unrad(eq),
        (16*x**2 - 9*x, []))
    assert set(solve(eq, check=False)) == set([S(0), S(9)/16])
    assert solve(eq) == []
    # but this one really does have those solutions
    assert set(solve(sqrt(x) - sqrt(x + 1) + sqrt(1 - sqrt(x)))) == \
        set([S.Zero, S(9)/16])

    assert check(unrad(sqrt(x) + root(x + 1, 3) + 2*sqrt(y), y),
        (S('2*sqrt(x)*(x + 1)**(1/3) + x - 4*y + (x + 1)**(2/3)'), []))
    assert check(unrad(sqrt(x/(1 - x)) + (x + 1)**Rational(1, 3)),
        (x**5 - x**4 - x**3 + 2*x**2 + x - 1, []))
    assert check(unrad(sqrt(x/(1 - x)) + 2*sqrt(y), y),
        (4*x*y + x - 4*y, []))
    assert check(unrad(sqrt(x)*sqrt(1 - x) + 2, x),
        (x**2 - x + 4, []))

    # http://tutorial.math.lamar.edu/
    #        Classes/Alg/SolveRadicalEqns.aspx#Solve_Rad_Ex2_a
    assert solve(Eq(x, sqrt(x + 6))) == [3]
    assert solve(Eq(x + sqrt(x - 4), 4)) == [4]
    assert solve(Eq(1, x + sqrt(2*x - 3))) == []
    assert set(solve(Eq(sqrt(5*x + 6) - 2, x))) == set([-S(1), S(2)])
    assert set(solve(Eq(sqrt(2*x - 1) - sqrt(x - 4), 2))) == set([S(5), S(13)])
    assert solve(Eq(sqrt(x + 7) + 2, sqrt(3 - x))) == [-6]
    # http://www.purplemath.com/modules/solverad.htm
    assert solve((2*x - 5)**Rational(1, 3) - 3) == [16]
    assert set(solve(x + 1 - root(x**4 + 4*x**3 - x, 4))) == \
        set([-S(1)/2, -S(1)/3])
    assert set(solve(sqrt(2*x**2 - 7) - (3 - x))) == set([-S(8), S(2)])
    assert solve(sqrt(2*x + 9) - sqrt(x + 1) - sqrt(x + 4)) == [0]
    assert solve(sqrt(x + 4) + sqrt(2*x - 1) - 3*sqrt(x - 1)) == [5]
    assert solve(sqrt(x)*sqrt(x - 7) - 12) == [16]
    assert solve(sqrt(x - 3) + sqrt(x) - 3) == [4]
    assert solve(sqrt(9*x**2 + 4) - (3*x + 2)) == [0]
    assert solve(sqrt(x) - 2 - 5) == [49]
    assert solve(sqrt(x - 3) - sqrt(x) - 3) == []
    assert solve(sqrt(x - 1) - x + 7) == [10]
    assert solve(sqrt(x - 2) - 5) == [27]
    assert solve(sqrt(17*x - sqrt(x**2 - 5)) - 7) == [3]
    assert solve(sqrt(x) - sqrt(x - 1) + sqrt(sqrt(x))) == []

    # don't posify the expression in unrad and do use _mexpand
    z = sqrt(2*x + 1)/sqrt(x) - sqrt(2 + 1/x)
    p = posify(z)[0]
    assert solve(p) == []
    assert solve(z) == []
    assert solve(z + 6*I) == [-S(1)/11]
    assert solve(p + 6*I) == []
    # issue 8622
    assert unrad((root(x + 1, 5) - root(x, 3))) == (
        x**5 - x**3 - 3*x**2 - 3*x - 1, [])
    # issue #8679
    assert check(unrad(x + root(x, 3) + root(x, 3)**2 + sqrt(y), x),
        (s**3 + s**2 + s + sqrt(y), [s, s**3 - x]))

    # for coverage
    assert check(unrad(sqrt(x) + root(x, 3) + y),
        (s**3 + s**2 + y, [s, s**6 - x]))
    assert solve(sqrt(x) + root(x, 3) - 2) == [1]
    raises(NotImplementedError, lambda:
        solve(sqrt(x) + root(x, 3) + root(x + 1, 5) - 2))
    # fails through a different code path
    raises(NotImplementedError, lambda: solve(-sqrt(2) + cosh(x)/x))
    # unrad some
    assert solve(sqrt(x + root(x, 3))+root(x - y, 5), y) == [
        x + (x**(S(1)/3) + x)**(S(5)/2)]
    assert check(unrad(sqrt(x) - root(x + 1, 3)*sqrt(x + 2) + 2),
        (s**10 + 8*s**8 + 24*s**6 - 12*s**5 - 22*s**4 - 160*s**3 - 212*s**2 -
        192*s - 56, [s, s**2 - x]))
    e = root(x + 1, 3) + root(x, 3)
    assert unrad(e) == (2*x + 1, [])
    eq = (sqrt(x) + sqrt(x + 1) + sqrt(1 - x) - 6*sqrt(5)/5)
    assert check(unrad(eq),
        (15625*x**4 + 173000*x**3 + 355600*x**2 - 817920*x + 331776, []))
    assert check(unrad(root(x, 4) + root(x, 4)**3 - 1),
        (s**3 + s - 1, [s, s**4 - x]))
    assert check(unrad(root(x, 2) + root(x, 2)**3 - 1),
        (x**3 + 2*x**2 + x - 1, []))
    assert unrad(x**0.5) is None
    assert check(unrad(t + root(x + y, 5) + root(x + y, 5)**3),
        (s**3 + s + t, [s, s**5 - x - y]))
    assert check(unrad(x + root(x + y, 5) + root(x + y, 5)**3, y),
        (s**3 + s + x, [s, s**5 - x - y]))
    assert check(unrad(x + root(x + y, 5) + root(x + y, 5)**3, x),
        (s**5 + s**3 + s - y, [s, s**5 - x - y]))
    assert check(unrad(root(x - 1, 3) + root(x + 1, 5) + root(2, 5)),
        (s**5 + 5*2**(S(1)/5)*s**4 + s**3 + 10*2**(S(2)/5)*s**3 +
        10*2**(S(3)/5)*s**2 + 5*2**(S(4)/5)*s + 4, [s, s**3 - x + 1]))
    raises(NotImplementedError, lambda:
        unrad((root(x, 2) + root(x, 3) + root(x, 4)).subs(x, x**5 - x + 1)))

    # the simplify flag should be reset to False for unrad results;
    # if it's not then this next test will take a long time
    assert solve(root(x, 3) + root(x, 5) - 2) == [1]
    eq = (sqrt(x) + sqrt(x + 1) + sqrt(1 - x) - 6*sqrt(5)/5)
    assert check(unrad(eq),
        ((5*x - 4)*(3125*x**3 + 37100*x**2 + 100800*x - 82944), []))
    ans = S('''
        [4/5, -1484/375 + 172564/(140625*(114*sqrt(12657)/78125 +
        12459439/52734375)**(1/3)) +
        4*(114*sqrt(12657)/78125 + 12459439/52734375)**(1/3)]''')
    assert solve(eq) == ans
    # duplicate radical handling
    assert check(unrad(sqrt(x + root(x + 1, 3)) - root(x + 1, 3) - 2),
        (s**3 - s**2 - 3*s - 5, [s, s**3 - x - 1]))
    # cov post-processing
    e = root(x**2 + 1, 3) - root(x**2 - 1, 5) - 2
    assert check(unrad(e),
        (s**5 - 10*s**4 + 39*s**3 - 80*s**2 + 80*s - 30,
        [s, s**3 - x**2 - 1]))

    e = sqrt(x + root(x + 1, 2)) - root(x + 1, 3) - 2
    assert check(unrad(e),
        (s**6 - 2*s**5 - 7*s**4 - 3*s**3 + 26*s**2 + 40*s + 25,
        [s, s**3 - x - 1]))
    assert check(unrad(e, _reverse=True),
        (s**6 - 14*s**5 + 73*s**4 - 187*s**3 + 276*s**2 - 228*s + 89,
        [s, s**2 - x - sqrt(x + 1)]))
    # this one needs r0, r1 reversal to work
    assert check(unrad(sqrt(x + sqrt(root(x, 3) - 1)) - root(x, 6) - 2),
        (s**12 - 2*s**8 - 8*s**7 - 8*s**6 + s**4 + 8*s**3 + 23*s**2 +
        32*s + 17, [s, s**6 - x]))

    # is this needed?
    #assert unrad(root(cosh(x), 3)/x*root(x + 1, 5) - 1) == (
    #    x**15 - x**3*cosh(x)**5 - 3*x**2*cosh(x)**5 - 3*x*cosh(x)**5 - cosh(x)**5, [])
    raises(NotImplementedError, lambda:
        unrad(sqrt(cosh(x)/x) + root(x + 1,3)*sqrt(x) - 1))
    assert unrad(S('(x+y)**(2*y/3) + (x+y)**(1/3) + 1')) is None
    assert check(unrad(S('(x+y)**(2*y/3) + (x+y)**(1/3) + 1'), x),
        (s**(2*y) + s + 1, [s, s**3 - x - y]))

    # This tests two things: that if full unrad is attempted and fails
    # the solution should still be found; also it tests that the use of
    # composite
    assert len(solve(sqrt(y)*x + x**3 - 1, x)) == 3
    assert len(solve(-512*y**3 + 1344*(x + 2)**(S(1)/3)*y**2 -
        1176*(x + 2)**(S(2)/3)*y - 169*x + 686, y, _unrad=False)) == 3

    # watch out for when the cov doesn't involve the symbol of interest
    eq = S('-x + (7*y/8 - (27*x/2 + 27*sqrt(x**2)/2)**(1/3)/3)**3 - 1')
    assert solve(eq, y) == [
        4*2**(S(2)/3)*(27*x + 27*sqrt(x**2))**(S(1)/3)/21 - (-S(1)/2 -
        sqrt(3)*I/2)*(-6912*x/343 + sqrt((-13824*x/343 - S(13824)/343)**2)/2 -
        S(6912)/343)**(S(1)/3)/3, 4*2**(S(2)/3)*(27*x + 27*sqrt(x**2))**(S(1)/3)/21 -
        (-S(1)/2 + sqrt(3)*I/2)*(-6912*x/343 + sqrt((-13824*x/343 -
        S(13824)/343)**2)/2 - S(6912)/343)**(S(1)/3)/3, 4*2**(S(2)/3)*(27*x +
        27*sqrt(x**2))**(S(1)/3)/21 - (-6912*x/343 + sqrt((-13824*x/343 -
        S(13824)/343)**2)/2 - S(6912)/343)**(S(1)/3)/3]

    eq = root(x + 1, 3) - (root(x, 3) + root(x, 5))
    assert check(unrad(eq),
        (3*s**13 + 3*s**11 + s**9 - 1, [s, s**15 - x]))
    assert check(unrad(eq - 2),
        (3*s**13 + 3*s**11 + 6*s**10 + s**9 + 12*s**8 + 6*s**6 + 12*s**5 +
        12*s**3 + 7, [s, s**15 - x]))
    assert check(unrad(root(x, 3) - root(x + 1, 4)/2 + root(x + 2, 3)),
        (4096*s**13 + 960*s**12 + 48*s**11 - s**10 - 1728*s**4,
        [s, s**4 - x - 1]))  # orig expr has two real roots: -1, -.389
    assert check(unrad(root(x, 3) + root(x + 1, 4) - root(x + 2, 3)/2),
        (343*s**13 + 2904*s**12 + 1344*s**11 + 512*s**10 - 1323*s**9 -
        3024*s**8 - 1728*s**7 + 1701*s**5 + 216*s**4 - 729*s, [s, s**4 - x -
        1]))  # orig expr has one real root: -0.048
    assert check(unrad(root(x, 3)/2 - root(x + 1, 4) + root(x + 2, 3)),
        (729*s**13 - 216*s**12 + 1728*s**11 - 512*s**10 + 1701*s**9 -
        3024*s**8 + 1344*s**7 + 1323*s**5 - 2904*s**4 + 343*s, [s, s**4 - x -
        1]))  # orig expr has 2 real roots: -0.91, -0.15
    assert check(unrad(root(x, 3)/2 - root(x + 1, 4) + root(x + 2, 3) - 2),
        (729*s**13 + 1242*s**12 + 18496*s**10 + 129701*s**9 + 388602*s**8 +
        453312*s**7 - 612864*s**6 - 3337173*s**5 - 6332418*s**4 - 7134912*s**3
        - 5064768*s**2 - 2111913*s - 398034, [s, s**4 - x - 1]))
        # orig expr has 1 real root: 19.53

    ans = solve(sqrt(x) + sqrt(x + 1) -
                sqrt(1 - x) - sqrt(2 + x))
    assert len(ans) == 1 and NS(ans[0])[:4] == '0.73'
    # the fence optimization problem
    # https://github.com/sympy/sympy/issues/4793#issuecomment-36994519
    F = Symbol('F')
    eq = F - (2*x + 2*y + sqrt(x**2 + y**2))
    ans = 2*F/7 - sqrt(2)*F/14
    X = solve(eq, x, check=False)
    for xi in reversed(X):  # reverse since currently, ans is the 2nd one
        Y = solve((x*y).subs(x, xi).diff(y), y, simplify=False, check=False)
        if any((a - ans).expand().is_zero for a in Y):
            break
    else:
        assert None  # no answer was found
    assert solve(sqrt(x + 1) + root(x, 3) - 2) == S('''
        [(-11/(9*(47/54 + sqrt(93)/6)**(1/3)) + 1/3 + (47/54 +
        sqrt(93)/6)**(1/3))**3]''')
    assert solve(sqrt(sqrt(x + 1)) + x**Rational(1, 3) - 2) == S('''
        [(-sqrt(-2*(-1/16 + sqrt(6913)/16)**(1/3) + 6/(-1/16 +
        sqrt(6913)/16)**(1/3) + 17/2 + 121/(4*sqrt(-6/(-1/16 +
        sqrt(6913)/16)**(1/3) + 2*(-1/16 + sqrt(6913)/16)**(1/3) + 17/4)))/2 +
        sqrt(-6/(-1/16 + sqrt(6913)/16)**(1/3) + 2*(-1/16 +
        sqrt(6913)/16)**(1/3) + 17/4)/2 + 9/4)**3]''')
    assert solve(sqrt(x) + root(sqrt(x) + 1, 3) - 2) == S('''
        [(-(81/2 + 3*sqrt(741)/2)**(1/3)/3 + (81/2 + 3*sqrt(741)/2)**(-1/3) +
        2)**2]''')
    eq = S('''
        -x + (1/2 - sqrt(3)*I/2)*(3*x**3/2 - x*(3*x**2 - 34)/2 + sqrt((-3*x**3
        + x*(3*x**2 - 34) + 90)**2/4 - 39304/27) - 45)**(1/3) + 34/(3*(1/2 -
        sqrt(3)*I/2)*(3*x**3/2 - x*(3*x**2 - 34)/2 + sqrt((-3*x**3 + x*(3*x**2
        - 34) + 90)**2/4 - 39304/27) - 45)**(1/3))''')
    assert check(unrad(eq),
        (-s*(-s**6 + sqrt(3)*s**6*I - 153*2**(S(2)/3)*3**(S(1)/3)*s**4 +
        51*12**(S(1)/3)*s**4 - 102*2**(S(2)/3)*3**(S(5)/6)*s**4*I - 1620*s**3 +
        1620*sqrt(3)*s**3*I + 13872*18**(S(1)/3)*s**2 - 471648 +
        471648*sqrt(3)*I), [s, s**3 - 306*x - sqrt(3)*sqrt(31212*x**2 -
        165240*x + 61484) + 810]))

    assert solve(eq) == [] # not other code errors


@slow
def test_unrad_slow():
    # this has roots with multiplicity > 1; there should be no
    # repeats in roots obtained, however
    eq = (sqrt(1 + sqrt(1 - 4*x**2)) - x*((1 + sqrt(1 + 2*sqrt(1 - 4*x**2)))))
    assert solve(eq) == [S.Half]


@XFAIL
def test_unrad_fail():
    # this only works if we check real_root(eq.subs(x, S(1)/3))
    # but checksol doesn't work like that
    assert solve(root(x**3 - 3*x**2, 3) + 1 - x) == [S(1)/3]
    assert solve(root(x + 1, 3) + root(x**2 - 2, 5) + 1) == [
        -1, -1 + CRootOf(x**5 + x**4 + 5*x**3 + 8*x**2 + 10*x + 5, 0)**3]


def test_checksol():
    x, y, r, t = symbols('x, y, r, t')
    eq = r - x**2 - y**2
    dict_var_soln = {y: - sqrt(r) / sqrt(tan(t)**2 + 1),
                            x: -sqrt(r)*tan(t)/sqrt(tan(t)**2 + 1)}
    assert checksol(eq, dict_var_soln) == True


def test__invert():
    assert _invert(x - 2) == (2, x)
    assert _invert(2) == (2, 0)
    assert _invert(exp(1/x) - 3, x) == (1/log(3), x)
    assert _invert(exp(1/x + a/x) - 3, x) == ((a + 1)/log(3), x)
    assert _invert(a, x) == (a, 0)


def test_issue_4463():
    assert solve(-a*x + 2*x*log(x), x) == [exp(a/2)]
    assert solve(a/x + exp(x/2), x) == [2*LambertW(-a/2)]
    assert solve(x**x) == []
    assert solve(x**x - 2) == [exp(LambertW(log(2)))]
    assert solve(((x - 3)*(x - 2))**((x - 3)*(x - 4))) == [2]
    assert solve(
        (a/x + exp(x/2)).diff(x), x) == [4*LambertW(sqrt(2)*sqrt(a)/4)]


def test_issue_5114():
    a, b, c, d, e, f, g, h, i, j, k, l, m, n, o, p, q, r = symbols('a:r')

    # there is no 'a' in the equation set but this is how the
    # problem was originally posed
    syms = a, b, c, f, h, k, n
    eqs = [b + r/d - c/d,
    c*(1/d + 1/e + 1/g) - f/g - r/d,
        f*(1/g + 1/i + 1/j) - c/g - h/i,
        h*(1/i + 1/l + 1/m) - f/i - k/m,
        k*(1/m + 1/o + 1/p) - h/m - n/p,
        n*(1/p + 1/q) - k/p]
    assert len(solve(eqs, syms, manual=True, check=False, simplify=False)) == 1


def test_issue_5849():
    I1, I2, I3, I4, I5, I6 = symbols('I1:7')
    dI1, dI4, dQ2, dQ4, Q2, Q4 = symbols('dI1,dI4,dQ2,dQ4,Q2,Q4')

    e = (
        I1 - I2 - I3,
        I3 - I4 - I5,
        I4 + I5 - I6,
        -I1 + I2 + I6,
        -2*I1 - 2*I3 - 2*I5 - 3*I6 - dI1/2 + 12,
        -I4 + dQ4,
        -I2 + dQ2,
        2*I3 + 2*I5 + 3*I6 - Q2,
        I4 - 2*I5 + 2*Q4 + dI4
    )

    ans = [{
           dQ4: I3 - I5,
    dI1: -4*I2 - 8*I3 - 4*I5 - 6*I6 + 24,
    I4: I3 - I5,
    dQ2: I2,
    Q2: 2*I3 + 2*I5 + 3*I6,
    I1: I2 + I3,
    Q4: -I3/2 + 3*I5/2 - dI4/2}]
    v = I1, I4, Q2, Q4, dI1, dI4, dQ2, dQ4
    assert solve(e, *v, **dict(manual=True, check=False)) == ans
    assert solve(e, *v, **dict(manual=True)) == []
    # the matrix solver (tested below) doesn't like this because it produces
    # a zero row in the matrix. Is this related to issue 4551?
    assert [ei.subs(
        ans[0]) for ei in e] == [0, 0, I3 - I6, -I3 + I6, 0, 0, 0, 0, 0]


def test_issue_5849_matrix():
    '''Same as test_2750 but solved with the matrix solver.'''
    I1, I2, I3, I4, I5, I6 = symbols('I1:7')
    dI1, dI4, dQ2, dQ4, Q2, Q4 = symbols('dI1,dI4,dQ2,dQ4,Q2,Q4')

    e = (
        I1 - I2 - I3,
        I3 - I4 - I5,
        I4 + I5 - I6,
        -I1 + I2 + I6,
        -2*I1 - 2*I3 - 2*I5 - 3*I6 - dI1/2 + 12,
        -I4 + dQ4,
        -I2 + dQ2,
        2*I3 + 2*I5 + 3*I6 - Q2,
        I4 - 2*I5 + 2*Q4 + dI4
    )
    assert solve(e, I1, I4, Q2, Q4, dI1, dI4, dQ2, dQ4) == {
        dI4: -I3 + 3*I5 - 2*Q4,
        dI1: -4*I2 - 8*I3 - 4*I5 - 6*I6 + 24,
        dQ2: I2,
        I1: I2 + I3,
        Q2: 2*I3 + 2*I5 + 3*I6,
        dQ4: I3 - I5,
        I4: I3 - I5}


def test_issue_5901():
    f, g, h = map(Function, 'fgh')
    a = Symbol('a')
    D = Derivative(f(x), x)
    G = Derivative(g(a), a)
    assert solve(f(x) + f(x).diff(x), f(x)) == \
        [-D]
    assert solve(f(x) - 3, f(x)) == \
        [3]
    assert solve(f(x) - 3*f(x).diff(x), f(x)) == \
        [3*D]
    assert solve([f(x) - 3*f(x).diff(x)], f(x)) == \
        {f(x): 3*D}
    assert solve([f(x) - 3*f(x).diff(x), f(x)**2 - y + 4], f(x), y) == \
        [{f(x): 3*D, y: 9*D**2 + 4}]
    assert solve(-f(a)**2*g(a)**2 + f(a)**2*h(a)**2 + g(a).diff(a),
                h(a), g(a), set=True) == \
        ([g(a)], set([
        (-sqrt(h(a)**2*f(a)**2 + G)/f(a),),
        (sqrt(h(a)**2*f(a)**2+ G)/f(a),)]))
    args = [f(x).diff(x, 2)*(f(x) + g(x)) - g(x)**2 + 2, f(x), g(x)]
    assert set(solve(*args)) == \
        set([(-sqrt(2), sqrt(2)), (sqrt(2), -sqrt(2))])
    eqs = [f(x)**2 + g(x) - 2*f(x).diff(x), g(x)**2 - 4]
    assert solve(eqs, f(x), g(x), set=True) == \
        ([f(x), g(x)], set([
        (-sqrt(2*D - 2), S(2)),
        (sqrt(2*D - 2), S(2)),
        (-sqrt(2*D + 2), -S(2)),
        (sqrt(2*D + 2), -S(2))]))

    # the underlying problem was in solve_linear that was not masking off
    # anything but a Mul or Add; it now raises an error if it gets anything
    # but a symbol and solve handles the substitutions necessary so solve_linear
    # won't make this error
    raises(
        ValueError, lambda: solve_linear(f(x) + f(x).diff(x), symbols=[f(x)]))
    assert solve_linear(f(x) + f(x).diff(x), symbols=[x]) == \
        (f(x) + Derivative(f(x), x), 1)
    assert solve_linear(f(x) + Integral(x, (x, y)), symbols=[x]) == \
        (f(x) + Integral(x, (x, y)), 1)
    assert solve_linear(f(x) + Integral(x, (x, y)) + x, symbols=[x]) == \
        (x + f(x) + Integral(x, (x, y)), 1)
    assert solve_linear(f(y) + Integral(x, (x, y)) + x, symbols=[x]) == \
        (x, -f(y) - Integral(x, (x, y)))
    assert solve_linear(x - f(x)/a + (f(x) - 1)/a, symbols=[x]) == \
        (x, 1/a)
    assert solve_linear(x + Derivative(2*x, x)) == \
        (x, -2)
    assert solve_linear(x + Integral(x, y), symbols=[x]) == \
        (x, 0)
    assert solve_linear(x + Integral(x, y) - 2, symbols=[x]) == \
        (x, 2/(y + 1))

    assert set(solve(x + exp(x)**2, exp(x))) == \
        set([-sqrt(-x), sqrt(-x)])
    assert solve(x + exp(x), x, implicit=True) == \
        [-exp(x)]
    assert solve(cos(x) - sin(x), x, implicit=True) == []
    assert solve(x - sin(x), x, implicit=True) == \
        [sin(x)]
    assert solve(x**2 + x - 3, x, implicit=True) == \
        [-x**2 + 3]
    assert solve(x**2 + x - 3, x**2, implicit=True) == \
        [-x + 3]


def test_issue_5912():
    assert set(solve(x**2 - x - 0.1, rational=True)) == \
        set([S(1)/2 + sqrt(35)/10, -sqrt(35)/10 + S(1)/2])
    ans = solve(x**2 - x - 0.1, rational=False)
    assert len(ans) == 2 and all(a.is_Number for a in ans)
    ans = solve(x**2 - x - 0.1)
    assert len(ans) == 2 and all(a.is_Number for a in ans)


def test_float_handling():
    def test(e1, e2):
        return len(e1.atoms(Float)) == len(e2.atoms(Float))
    assert solve(x - 0.5, rational=True)[0].is_Rational
    assert solve(x - 0.5, rational=False)[0].is_Float
    assert solve(x - S.Half, rational=False)[0].is_Rational
    assert solve(x - 0.5, rational=None)[0].is_Float
    assert solve(x - S.Half, rational=None)[0].is_Rational
    assert test(nfloat(1 + 2*x), 1.0 + 2.0*x)
    for contain in [list, tuple, set]:
        ans = nfloat(contain([1 + 2*x]))
        assert type(ans) is contain and test(list(ans)[0], 1.0 + 2.0*x)
    k, v = list(nfloat({2*x: [1 + 2*x]}).items())[0]
    assert test(k, 2*x) and test(v[0], 1.0 + 2.0*x)
    assert test(nfloat(cos(2*x)), cos(2.0*x))
    assert test(nfloat(3*x**2), 3.0*x**2)
    assert test(nfloat(3*x**2, exponent=True), 3.0*x**2.0)
    assert test(nfloat(exp(2*x)), exp(2.0*x))
    assert test(nfloat(x/3), x/3.0)
    assert test(nfloat(x**4 + 2*x + cos(S(1)/3) + 1),
            x**4 + 2.0*x + 1.94495694631474)
    # don't call nfloat if there is no solution
    tot = 100 + c + z + t
    assert solve(((.7 + c)/tot - .6, (.2 + z)/tot - .3, t/tot - .1)) == []


def test_check_assumptions():
    x = symbols('x', positive=True)
    assert solve(x**2 - 1) == [1]
    assert check_assumptions(1, x) == True


def test_issue_6056():
    assert solve(tanh(x + 3)*tanh(x - 3) - 1) == []
    assert set([simplify(w) for w in solve(tanh(x - 1)*tanh(x + 1) + 1)]) == set([
        -log(2)/2 + log(1 - I),
        -log(2)/2 + log(-1 - I),
        -log(2)/2 + log(1 + I),
        -log(2)/2 + log(-1 + I),])
    assert set([simplify(w) for w in solve((tanh(x + 3)*tanh(x - 3) + 1)**2)]) == set([
        -log(2)/2 + log(1 - I),
        -log(2)/2 + log(-1 - I),
        -log(2)/2 + log(1 + I),
        -log(2)/2 + log(-1 + I),])


def test_issue_6060():
    x = Symbol('x')
    absxm3 = Piecewise(
        (x - 3, S(0) <= x - 3),
        (3 - x, S(0) > x - 3)
    )
    y = Symbol('y')
    assert solve(absxm3 - y, x) == [
        Piecewise((-y + 3, y > 0), (S.NaN, True)),
        Piecewise((y + 3, 0 <= y), (S.NaN, True))
    ]
    y = Symbol('y', positive=True)
    assert solve(absxm3 - y, x) == [-y + 3, y + 3]


def test_issue_5673():
    eq = -x + exp(exp(LambertW(log(x)))*LambertW(log(x)))
    assert checksol(eq, x, 2) is True
    assert checksol(eq, x, 2, numerical=False) is None


def test_exclude():
    R, C, Ri, Vout, V1, Vminus, Vplus, s = \
        symbols('R, C, Ri, Vout, V1, Vminus, Vplus, s')
    Rf = symbols('Rf', positive=True)  # to eliminate Rf = 0 soln
    eqs = [C*V1*s + Vplus*(-2*C*s - 1/R),
           Vminus*(-1/Ri - 1/Rf) + Vout/Rf,
           C*Vplus*s + V1*(-C*s - 1/R) + Vout/R,
           -Vminus + Vplus]
    assert solve(eqs, exclude=s*C*R) == [
        {
            Rf: Ri*(C*R*s + 1)**2/(C*R*s),
            Vminus: Vplus,
            V1: 2*Vplus + Vplus/(C*R*s),
            Vout: C*R*Vplus*s + 3*Vplus + Vplus/(C*R*s)},
        {
            Vplus: 0,
            Vminus: 0,
            V1: 0,
            Vout: 0},
    ]

    # TODO: Investingate why currently solution [0] is preferred over [1].
    assert solve(eqs, exclude=[Vplus, s, C]) in [[{
        Vminus: Vplus,
        V1: Vout/2 + Vplus/2 + sqrt((Vout - 5*Vplus)*(Vout - Vplus))/2,
        R: (Vout - 3*Vplus - sqrt(Vout**2 - 6*Vout*Vplus + 5*Vplus**2))/(2*C*Vplus*s),
        Rf: Ri*(Vout - Vplus)/Vplus,
    }, {
        Vminus: Vplus,
        V1: Vout/2 + Vplus/2 - sqrt((Vout - 5*Vplus)*(Vout - Vplus))/2,
        R: (Vout - 3*Vplus + sqrt(Vout**2 - 6*Vout*Vplus + 5*Vplus**2))/(2*C*Vplus*s),
        Rf: Ri*(Vout - Vplus)/Vplus,
    }], [{
        Vminus: Vplus,
        Vout: (V1**2 - V1*Vplus - Vplus**2)/(V1 - 2*Vplus),
        Rf: Ri*(V1 - Vplus)**2/(Vplus*(V1 - 2*Vplus)),
        R: Vplus/(C*s*(V1 - 2*Vplus)),
    }]]


def test_high_order_roots():
    s = x**5 + 4*x**3 + 3*x**2 + S(7)/4
    assert set(solve(s)) == set(Poly(s*4, domain='ZZ').all_roots())


def test_minsolve_linear_system():
    def count(dic):
        return len([x for x in dic.values() if x == 0])
    assert count(solve([x + y + z, y + z + a + t], particular=True, quick=True)) \
        == 3
    assert count(solve([x + y + z, y + z + a + t], particular=True, quick=False)) \
        == 3
    assert count(solve([x + y + z, y + z + a], particular=True, quick=True)) == 1
    assert count(solve([x + y + z, y + z + a], particular=True, quick=False)) == 2


def test_real_roots():
    # cf. issue 6650
    x = Symbol('x', real=True)
    assert len(solve(x**5 + x**3 + 1)) == 1


def test_issue_6528():
    eqs = [
        327600995*x**2 - 37869137*x + 1809975124*y**2 - 9998905626,
        895613949*x**2 - 273830224*x*y + 530506983*y**2 - 10000000000]
    # two expressions encountered are > 1400 ops long so if this hangs
    # it is likely because simplification is being done
    assert len(solve(eqs, y, x, check=False)) == 4


def test_overdetermined():
    x = symbols('x', real=True)
    eqs = [Abs(4*x - 7) - 5, Abs(3 - 8*x) - 1]
    assert solve(eqs, x) == [(S.Half,)]
    assert solve(eqs, x, manual=True) == [(S.Half,)]
    assert solve(eqs, x, manual=True, check=False) == [(S.Half,), (S(3),)]


def test_issue_6605():
    x = symbols('x')
    assert solve(4**(x/2) - 2**(x/3)) == [0, 3*I*pi/log(2)]
    # while the first one passed, this one failed
    x = symbols('x', real=True)
    assert solve(5**(x/2) - 2**(x/3)) == [0]
    b = sqrt(6)*sqrt(log(2))/sqrt(log(5))
    assert solve(5**(x/2) - 2**(3/x)) == [-b, b]


def test__ispow():
    assert _ispow(x**2)
    assert not _ispow(x)
    assert not _ispow(True)


def test_issue_6644():
    eq = -sqrt((m - q)**2 + (-m/(2*q) + S(1)/2)**2) + sqrt((-m**2/2 - sqrt(
    4*m**4 - 4*m**2 + 8*m + 1)/4 - S(1)/4)**2 + (m**2/2 - m - sqrt(
    4*m**4 - 4*m**2 + 8*m + 1)/4 - S(1)/4)**2)
    sol = solve(eq, q, simplify=False, check=False)
    assert len(sol) == 5

def test_issue_6752():
    assert solve([a**2 + a, a - b], [a, b]) == [(-1, -1), (0, 0)]
    assert solve([a**2 + a*c, a - b], [a, b]) == [(0, 0), (-c, -c)]


def test_issue_6792():
    assert solve(x*(x - 1)**2*(x + 1)*(x**6 - x + 1)) == [
        -1, 0, 1, CRootOf(x**6 - x + 1, 0), CRootOf(x**6 - x + 1, 1),
         CRootOf(x**6 - x + 1, 2), CRootOf(x**6 - x + 1, 3),
         CRootOf(x**6 - x + 1, 4), CRootOf(x**6 - x + 1, 5)]


def test_issues_6819_6820_6821_6248_8692():
    # issue 6821
    x, y = symbols('x y', real=True)
    assert solve(abs(x + 3) - 2*abs(x - 3)) == [1, 9]
    assert solve([abs(x) - 2, arg(x) - pi], x) == [(-2,), (2,)]
    assert set(solve(abs(x - 7) - 8)) == set([-S(1), S(15)])

    # issue 8692
    assert solve(Eq(Abs(x + 1) + Abs(x**2 - 7), 9), x) == [
        -S(1)/2 + sqrt(61)/2, -sqrt(69)/2 + S(1)/2]

    # issue 7145
    assert solve(2*abs(x) - abs(x - 1)) == [-1, Rational(1, 3)]

    x = symbols('x')
    assert solve([re(x) - 1, im(x) - 2], x) == [
        {re(x): 1, x: 1 + 2*I, im(x): 2}]

    # check for 'dict' handling of solution
    eq = sqrt(re(x)**2 + im(x)**2) - 3
    assert solve(eq) == solve(eq, x)

    i = symbols('i', imaginary=True)
    assert solve(abs(i) - 3) == [-3*I, 3*I]
    raises(NotImplementedError, lambda: solve(abs(x) - 3))

    w = symbols('w', integer=True)
    assert solve(2*x**w - 4*y**w, w) == solve((x/y)**w - 2, w)

    x, y = symbols('x y', real=True)
    assert solve(x + y*I + 3) == {y: 0, x: -3}
    # issue 2642
    assert solve(x*(1 + I)) == [0]

    x, y = symbols('x y', imaginary=True)
    assert solve(x + y*I + 3 + 2*I) == {x: -2*I, y: 3*I}

    x = symbols('x', real=True)
    assert solve(x + y + 3 + 2*I) == {x: -3, y: -2*I}

    # issue 6248
    f = Function('f')
    assert solve(f(x + 1) - f(2*x - 1)) == [2]
    assert solve(log(x + 1) - log(2*x - 1)) == [2]

    x = symbols('x')
    assert solve(2**x + 4**x) == [I*pi/log(2)]


def test_issue_6989():
    f = Function('f')
    assert solve(Eq(-f(x), Piecewise((1, x > 0), (0, True))), f(x)) == \
        [Piecewise((-1, x > 0), (0, True))]


def test_lambert_multivariate():
    from sympy.abc import a, x, y
    from sympy.solvers.bivariate import _filtered_gens, _lambert, _solve_lambert

    assert _filtered_gens(Poly(x + 1/x + exp(x) + y), x) == set([x, exp(x)])
    assert _lambert(x, x) == []
    assert solve((x**2 - 2*x + 1).subs(x, log(x) + 3*x)) == [LambertW(3*S.Exp1)/3]
    assert solve((x**2 - 2*x + 1).subs(x, (log(x) + 3*x)**2 - 1)) == \
          [LambertW(3*exp(-sqrt(2)))/3, LambertW(3*exp(sqrt(2)))/3]
    assert solve((x**2 - 2*x - 2).subs(x, log(x) + 3*x)) == \
          [LambertW(3*exp(1 + sqrt(3)))/3, LambertW(3*exp(-sqrt(3) + 1))/3]
    assert solve(x*log(x) + 3*x + 1, x) == [exp(-3 + LambertW(-exp(3)))]
    eq = (x*exp(x) - 3).subs(x, x*exp(x))
    assert solve(eq) == [LambertW(3*exp(-LambertW(3)))]
    # coverage test
    raises(NotImplementedError, lambda: solve(x - sin(x)*log(y - x), x))

    # if sign is unknown then only this one solution is obtained
    assert solve(3*log(a**(3*x + 5)) + a**(3*x + 5), x) == [
        -((log(a**5) + LambertW(S(1)/3))/(3*log(a)))]
    p = symbols('p', positive=True)
    _13 = S(1)/3
    _56 = S(5)/6
    _53 = S(5)/3
    assert solve(3*log(p**(3*x + 5)) + p**(3*x + 5), x) == [
        log((-3**_13 - 3**_56*I)*LambertW(_13)**_13/(2*p**_53))/log(p),
        log((-3**_13 + 3**_56*I)*LambertW(_13)**_13/(2*p**_53))/log(p),
        log((3*LambertW(_13)/p**5)**(1/(3*log(p))))]

    # check collection
    assert solve(3*log(a**(3*x + 5)) + b*log(a**(3*x + 5)) + a**(3*x + 5), x) == [
        -((log(a**5) + LambertW(1/(b + 3)))/(3*log(a)))]

    eq = 4*2**(2*p + 3) - 2*p - 3
    assert _solve_lambert(eq, p, _filtered_gens(Poly(eq), p)) == [
        -S(3)/2 - LambertW(-4*log(2))/(2*log(2))]

    # issue 4271
    assert solve((a/x + exp(x/2)).diff(x, 2), x) == [
        6*LambertW(root(-1, 3)*root(a, 3)/3)]

    assert solve((log(x) + x).subs(x, x**2 + 1)) == [
        -I*sqrt(-LambertW(1) + 1), sqrt(-1 + LambertW(1))]

    # these only give one of the solutions (see XFAIL below)
    assert solve(x**3 - 3**x, x) == [-3/log(3)*LambertW(-log(3)/3),
                                     -3*LambertW(-log(3)/3, -1)/log(3)]
    #     replacing 3 with 2 in the above solution gives 2
    assert solve(x**2 - 2**x, x) == [2, -2*LambertW(-log(2)/2, -1)/log(2)]
    assert solve(-x**2 + 2**x, x) == [2, -2*LambertW(-log(2)/2, -1)/log(2)]
    assert solve(3**cos(x) - cos(x)**3) == [
        acos(-3*LambertW(-log(3)/3)/log(3)),
        acos(-3*LambertW(-log(3)/3, -1)/log(3))]


@XFAIL
def test_other_lambert():
    from sympy.abc import x
    assert solve(3*sin(x) - x*sin(3), x) == [3]
    assert set(solve(3*log(x) - x*log(3))) == set(
        [3, -3*LambertW(-log(3)/3)/log(3)])
    a = S(6)/5
    assert set(solve(x**a - a**x)) == set(
        [a, -a*LambertW(-log(a)/a)/log(a)])
    assert set(solve(3**cos(x) - cos(x)**3)) == set(
        [acos(3), acos(-3*LambertW(-log(3)/3)/log(3))])
    assert set(solve(x**2 - 2**x)) == set(
        [2, -2/log(2)*LambertW(log(2)/2)])


def test_rewrite_trig():
    assert solve(sin(x) + tan(x)) == [0, -pi, pi, 2*pi]
    assert solve(sin(x) + sec(x)) == [
        -2*atan(-S.Half + sqrt(2)*sqrt(1 - sqrt(3)*I)/2 + sqrt(3)*I/2),
        2*atan(S.Half - sqrt(2)*sqrt(1 + sqrt(3)*I)/2 + sqrt(3)*I/2), 2*atan(S.Half
        + sqrt(2)*sqrt(1 + sqrt(3)*I)/2 + sqrt(3)*I/2), 2*atan(S.Half -
        sqrt(3)*I/2 + sqrt(2)*sqrt(1 - sqrt(3)*I)/2)]
    assert solve(sinh(x) + tanh(x)) == [0, I*pi]

    # issue 6157
    assert solve(2*sin(x) - cos(x), x) == [-2*atan(2 + sqrt(5)),
                                           -2*atan(-sqrt(5) + 2)]


@XFAIL
def test_rewrite_trigh():
    # if this import passes then the test below should also pass
    from sympy import sech
    assert solve(sinh(x) + sech(x)) == [
        2*atanh(-S.Half + sqrt(5)/2 - sqrt(-2*sqrt(5) + 2)/2),
        2*atanh(-S.Half + sqrt(5)/2 + sqrt(-2*sqrt(5) + 2)/2),
        2*atanh(-sqrt(5)/2 - S.Half + sqrt(2 + 2*sqrt(5))/2),
        2*atanh(-sqrt(2 + 2*sqrt(5))/2 - sqrt(5)/2 - S.Half)]


def test_uselogcombine():
    eq = z - log(x) + log(y/(x*(-1 + y**2/x**2)))
    assert solve(eq, x, force=True) == [-sqrt(y*(y - exp(z))), sqrt(y*(y - exp(z)))]
    assert solve(log(x + 3) + log(1 + 3/x) - 3) in [
        [-3 + sqrt(-12 + exp(3))*exp(S(3)/2)/2 + exp(3)/2,
        -sqrt(-12 + exp(3))*exp(S(3)/2)/2 - 3 + exp(3)/2],
        [-3 + sqrt(-36 + (-exp(3) + 6)**2)/2 + exp(3)/2,
        -3 - sqrt(-36 + (-exp(3) + 6)**2)/2 + exp(3)/2],
        ]
    assert solve(log(exp(2*x) + 1) + log(-tanh(x) + 1) - log(2)) == []


def test_atan2():
    assert solve(atan2(x, 2) - pi/3, x) == [2*sqrt(3)]


def test_errorinverses():
    assert solve(erf(x) - y, x) == [erfinv(y)]
    assert solve(erfinv(x) - y, x) == [erf(y)]
    assert solve(erfc(x) - y, x) == [erfcinv(y)]
    assert solve(erfcinv(x) - y, x) == [erfc(y)]


def test_issue_2725():
    R = Symbol('R')
    eq = sqrt(2)*R*sqrt(1/(R + 1)) + (R + 1)*(sqrt(2)*sqrt(1/(R + 1)) - 1)
    sol = solve(eq, R, set=True)[1]
    assert sol == set([(S(5)/3 + (-S(1)/2 - sqrt(3)*I/2)*(S(251)/27 +
        sqrt(111)*I/9)**(S(1)/3) + 40/(9*((-S(1)/2 - sqrt(3)*I/2)*(S(251)/27 +
        sqrt(111)*I/9)**(S(1)/3))),), (S(5)/3 + 40/(9*(S(251)/27 +
        sqrt(111)*I/9)**(S(1)/3)) + (S(251)/27 + sqrt(111)*I/9)**(S(1)/3),)])


def test_issue_5114_6611():
    # See that it doesn't hang; this solves in about 2 seconds.
    # Also check that the solution is relatively small.
    # Note: the system in issue 6611 solves in about 5 seconds and has
    # an op-count of 138336 (with simplify=False).
    b, c, d, e, f, g, h, i, j, k, l, m, n, o, p, q, r = symbols('b:r')
    eqs = Matrix([
        [b - c/d + r/d], [c*(1/g + 1/e + 1/d) - f/g - r/d],
        [-c/g + f*(1/j + 1/i + 1/g) - h/i], [-f/i + h*(1/m + 1/l + 1/i) - k/m],
        [-h/m + k*(1/p + 1/o + 1/m) - n/p], [-k/p + n*(1/q + 1/p)]])
    v = Matrix([f, h, k, n, b, c])
    ans = solve(list(eqs), list(v), simplify=False)
    # If time is taken to simplify then then 2617 below becomes
    # 1168 and the time is about 50 seconds instead of 2.
    assert sum([s.count_ops() for s in ans.values()]) <= 2617


def test_det_quick():
    m = Matrix(3, 3, symbols('a:9'))
    assert m.det() == det_quick(m)  # calls det_perm
    m[0, 0] = 1
    assert m.det() == det_quick(m)  # calls det_minor
    m = Matrix(3, 3, list(range(9)))
    assert m.det() == det_quick(m)  # defaults to .det()
    # make sure they work with Sparse
    s = SparseMatrix(2, 2, (1, 2, 1, 4))
    assert det_perm(s) == det_minor(s) == s.det()


def test_piecewise():
    # if no symbol is given the piecewise detection must still work
    assert solve(Piecewise((x - 2, Gt(x, 2)), (2 - x, True)) - 3) == [-1, 5]


def test_real_imag_splitting():
    a, b = symbols('a b', real=True)
    assert solve(sqrt(a**2 + b**2) - 3, a) == \
        [-sqrt(-b**2 + 9), sqrt(-b**2 + 9)]
    a, b = symbols('a b', imaginary=True)
    assert solve(sqrt(a**2 + b**2) - 3, a) == []


def test_issue_7110():
    y = -2*x**3 + 4*x**2 - 2*x + 5
    assert any(ask(Q.real(i)) for i in solve(y))


def test_units():
    assert solve(1/x - 1/(2*cm)) == [2*cm]


def test_issue_7547():
    A, B, V = symbols('A,B,V')
    eq1 = Eq(630.26*(V - 39.0)*V*(V + 39) - A + B, 0)
    eq2 = Eq(B, 1.36*10**8*(V - 39))
    eq3 = Eq(A, 5.75*10**5*V*(V + 39.0))
    sol = Matrix(nsolve(Tuple(eq1, eq2, eq3), [A, B, V], (0, 0, 0)))
    assert str(sol) == str(Matrix(
        [['4442890172.68209'],
         ['4289299466.1432'],
         ['70.5389666628177']]))


def test_issue_7895():
    r = symbols('r', real=True)
    assert solve(sqrt(r) - 2) == [4]


def test_issue_2777():
    # the equations represent two circles
    x, y = symbols('x y', real=True)
    e1, e2 = sqrt(x**2 + y**2) - 10, sqrt(y**2 + (-x + 10)**2) - 3
    a, b = 191/S(20), 3*sqrt(391)/20
    ans = [(a, -b), (a, b)]
    assert solve((e1, e2), (x, y)) == ans
    assert solve((e1, e2/(x - a)), (x, y)) == []
    # make the 2nd circle's radius be -3
    e2 += 6
    assert solve((e1, e2), (x, y)) == []
    assert solve((e1, e2), (x, y), check=False) == ans


def test_issue_7322():
    number = 5.62527e-35
    assert solve(x - number, x)[0] == number


def test_nsolve():
    raises(ValueError, lambda: nsolve(x, (-1, 1), method='bisect'))
    raises(TypeError, lambda: nsolve((x - y + 3,x + y,z - y),(x,y,z),(-50,50)))
    raises(TypeError, lambda: nsolve((x + y, x - y), (0, 1)))

def test_issue_8587():
    f = Piecewise((2*x**2, And(S(0) < x, x < 1)), (2, True))
    assert solve(f - 1) == [1/sqrt(2)]


def test_high_order_multivariate():
    assert len(solve(a*x**3 - x + 1, x)) == 3
    assert len(solve(a*x**4 - x + 1, x)) == 4
    assert solve(a*x**5 - x + 1, x) == []  # incomplete solution allowed
    raises(NotImplementedError, lambda:
        solve(a*x**5 - x + 1, x, incomplete=False))

    # result checking must always consider the denominator and CRootOf
    # must be checked, too
    d = x**5 - x + 1
    assert solve(d*(1 + 1/d)) == [CRootOf(d + 1, i) for i in range(5)]
    d = x - 1
    assert solve(d*(2 + 1/d)) == [S.Half]


def test_base_0_exp_0():
    assert solve(0**x - 1) == [0]
    assert solve(0**(x - 2) - 1) == [2]
    assert solve(S('x*(1/x**0 - x)', evaluate=False)) == \
        [0, 1]


def test__simple_dens():
    assert _simple_dens(1/x**0, [x]) == set()
    assert _simple_dens(1/x**y, [x]) == set([x**y])
    assert _simple_dens(1/root(x, 3), [x]) == set([x])


def test_issue_8755():
    # This tests two things: that if full unrad is attempted and fails
    # the solution should still be found; also it tests the use of
    # keyword `composite`.
    assert len(solve(sqrt(y)*x + x**3 - 1, x)) == 3
    assert len(solve(-512*y**3 + 1344*(x + 2)**(S(1)/3)*y**2 -
        1176*(x + 2)**(S(2)/3)*y - 169*x + 686, y, _unrad=False)) == 3


@slow
def test_issue_8828():
    x1 = 0
    y1 = -620
    r1 = 920
    x2 = 126
    y2 = 276
    x3 = 51
    y3 = 205
    r3 = 104
    v = x, y, z

    f1 = (x - x1)**2 + (y - y1)**2 - (r1 - z)**2
    f2 = (x2 - x)**2 + (y2 - y)**2 - z**2
    f3 = (x - x3)**2 + (y - y3)**2 - (r3 - z)**2
    F = f1,f2,f3

    g1 = sqrt((x - x1)**2 + (y - y1)**2) + z - r1
    g2 = f2
    g3 = sqrt((x - x3)**2 + (y - y3)**2) + z - r3
    G = g1,g2,g3

    A = solve(F, v)
    B = solve(G, v)
    C = solve(G, v, manual=True)

    p, q, r = [set([tuple(i.evalf(2) for i in j) for j in R]) for R in [A, B, C]]
    assert p == q == r


def test_issue_2840_8155():
    assert solve(sin(3*x) + sin(6*x)) == [
        0, -pi, pi, 2*pi, -2*I*log(-(-1)**(S(1)/9)), -2*I*log(-(-1)**(S(2)/9)),
        -2*I*log((-1)**(S(7)/9)), -2*I*log((-1)**(S(8)/9)), -2*I*log(-S(1)/2 -
        sqrt(3)*I/2), -2*I*log(-S(1)/2 + sqrt(3)*I/2), -2*I*log(S(1)/2 -
        sqrt(3)*I/2), -2*I*log(S(1)/2 + sqrt(3)*I/2), -2*I*log(-sqrt(3)/2 - I/2),
        -2*I*log(-sqrt(3)/2 + I/2), -2*I*log(sqrt(3)/2 - I/2),
        -2*I*log(sqrt(3)/2 + I/2), -2*I*log(-sin(pi/18) - I*cos(pi/18)),
        -2*I*log(-sin(pi/18) + I*cos(pi/18)), -2*I*log(sin(pi/18) -
        I*cos(pi/18)), -2*I*log(sin(pi/18) + I*cos(pi/18)),
        -2*I*log(exp(-2*I*pi/9)), -2*I*log(exp(-I*pi/9)),
        -2*I*log(exp(I*pi/9)), -2*I*log(exp(2*I*pi/9))]
    assert solve(2*sin(x) - 2*sin(2*x)) == [
        0, -pi, pi, -2*I*log(-sqrt(3)/2 - I/2), -2*I*log(-sqrt(3)/2 + I/2),
        -2*I*log(sqrt(3)/2 - I/2), -2*I*log(sqrt(3)/2 + I/2)]


def test_issue_9567():
    assert solve(1 + 1/(x - 1)) == [0]

<<<<<<< HEAD
@slow
=======

>>>>>>> a79801c0
def test_issue_12114():
    a, b, c, d, e, f, g = symbols('a,b,c,d,e,f,g')
    terms = [1 + a*b + d*e, 1 + a*c + d*f, 1 + b*c + e*f,
             g - a**2 - d**2, g - b**2 - e**2, g - c**2 - f**2]
    s = solve(terms, [a, b, c, d, e, f, g])
    assert s == [{a: -sqrt(-f**2 - 1), b: -sqrt(-f**2 - 1),
                  c: -sqrt(-f**2 - 1), d: f, e: f, g: -1},
                 {a: sqrt(-f**2 - 1), b: sqrt(-f**2 - 1),
                  c: sqrt(-f**2 - 1), d: f, e: f, g: -1},
                 {a: -sqrt(3)*f/2 - sqrt(-f**2 + 2)/2,
                  b: sqrt(3)*f/2 - sqrt(-f**2 + 2)/2, c: sqrt(-f**2 + 2),
                  d: -f/2 + sqrt(-3*f**2 + 6)/2,
                  e: -f/2 - sqrt(3)*sqrt(-f**2 + 2)/2, g: 2},
                 {a: -sqrt(3)*f/2 + sqrt(-f**2 + 2)/2,
                  b: sqrt(3)*f/2 + sqrt(-f**2 + 2)/2, c: -sqrt(-f**2 + 2),
                  d: -f/2 - sqrt(-3*f**2 + 6)/2,
                  e: -f/2 + sqrt(3)*sqrt(-f**2 + 2)/2, g: 2},
                 {a: sqrt(3)*f/2 - sqrt(-f**2 + 2)/2,
                  b: -sqrt(3)*f/2 - sqrt(-f**2 + 2)/2, c: sqrt(-f**2 + 2),
                  d: -f/2 - sqrt(-3*f**2 + 6)/2,
                  e: -f/2 + sqrt(3)*sqrt(-f**2 + 2)/2, g: 2},
                 {a: sqrt(3)*f/2 + sqrt(-f**2 + 2)/2,
                  b: -sqrt(3)*f/2 + sqrt(-f**2 + 2)/2, c: -sqrt(-f**2 + 2),
                  d: -f/2 + sqrt(-3*f**2 + 6)/2,
                  e: -f/2 - sqrt(3)*sqrt(-f**2 + 2)/2, g: 2}]

<<<<<<< HEAD
def test_issue_12258():
    M, N, x, y = symbols('M N x y',commutative=False)
    assert solve(M*x+N*y,x) == [-M**(-1)*N*y]
=======

def test_inf():
    assert solve(1 - oo*x) == []
    assert solve(oo*x, x) == []
    assert solve(oo*x - oo, x) == []
>>>>>>> a79801c0
<|MERGE_RESOLUTION|>--- conflicted
+++ resolved
@@ -1796,11 +1796,7 @@
 def test_issue_9567():
     assert solve(1 + 1/(x - 1)) == [0]
 
-<<<<<<< HEAD
-@slow
-=======
-
->>>>>>> a79801c0
+
 def test_issue_12114():
     a, b, c, d, e, f, g = symbols('a,b,c,d,e,f,g')
     terms = [1 + a*b + d*e, 1 + a*c + d*f, 1 + b*c + e*f,
@@ -1827,14 +1823,7 @@
                   d: -f/2 + sqrt(-3*f**2 + 6)/2,
                   e: -f/2 - sqrt(3)*sqrt(-f**2 + 2)/2, g: 2}]
 
-<<<<<<< HEAD
-def test_issue_12258():
-    M, N, x, y = symbols('M N x y',commutative=False)
-    assert solve(M*x+N*y,x) == [-M**(-1)*N*y]
-=======
-
 def test_inf():
     assert solve(1 - oo*x) == []
     assert solve(oo*x, x) == []
-    assert solve(oo*x - oo, x) == []
->>>>>>> a79801c0
+    assert solve(oo*x - oo, x) == []