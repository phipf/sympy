from sympy.core.function import (Function, Lambda, expand)
from sympy.core.numbers import (I, Rational)
from sympy.core.relational import Eq
from sympy.core.singleton import S
from sympy.core.symbol import (Symbol, symbols)
from sympy.functions.combinatorial.factorials import (rf, binomial, factorial)
<<<<<<< HEAD
from sympy.functions.combinatorial.numbers import (euler, fibonacci, harmonic)
=======
from sympy.functions.combinatorial.numbers import (fibonacci, euler, harmonic)
>>>>>>> ee9ebc0f
from sympy.functions.elementary.complexes import Abs
from sympy.functions.elementary.miscellaneous import sqrt
from sympy.functions.elementary.trigonometric import (cos, sin)
from sympy.functions.special.gamma_functions import gamma
from sympy.polys.polytools import factor
from sympy.solvers.recurr import rsolve, rsolve_hyper, rsolve_poly, rsolve_ratio
from sympy.testing.pytest import raises, slow, XFAIL
from sympy.abc import a, b

y = Function('y')
n, k = symbols('n,k', integer=True)
C0, C1, C2 = symbols('C0,C1,C2')


def test_rsolve_poly():
    assert rsolve_poly([-1, -1, 1], 0, n) == 0
    assert rsolve_poly([-1, -1, 1], 1, n) == -1

    assert rsolve_poly([-1, n + 1], n, n) == 1
    assert rsolve_poly([-1, 1], n, n) == C0 + (n**2 - n)/2
    assert rsolve_poly([-n - 1, n], 1, n) == C0*n - 1
    assert rsolve_poly([-4*n - 2, 1], 4*n + 1, n) == -1

    assert rsolve_poly([-1, 1], n**5 + n**3, n) == \
        C0 - n**3 / 2 - n**5 / 2 + n**2 / 6 + n**6 / 6 + 2*n**4 / 3


def test_rsolve_ratio():
    solution = rsolve_ratio([-2*n**3 + n**2 + 2*n - 1, 2*n**3 + n**2 - 6*n,
        -2*n**3 - 11*n**2 - 18*n - 9, 2*n**3 + 13*n**2 + 22*n + 8], 0, n)
    assert solution == C0*(2*n - 3)/(n**2 - 1)/2


def test_rsolve_hyper():
    assert rsolve_hyper([-1, -1, 1], 0, n) in [
        C0*(S.Half - S.Half*sqrt(5))**n + C1*(S.Half + S.Half*sqrt(5))**n,
        C1*(S.Half - S.Half*sqrt(5))**n + C0*(S.Half + S.Half*sqrt(5))**n,
    ]

    assert rsolve_hyper([n**2 - 2, -2*n - 1, 1], 0, n) in [
        C0*rf(sqrt(2), n) + C1*rf(-sqrt(2), n),
        C1*rf(sqrt(2), n) + C0*rf(-sqrt(2), n),
    ]

    assert rsolve_hyper([n**2 - k, -2*n - 1, 1], 0, n) in [
        C0*rf(sqrt(k), n) + C1*rf(-sqrt(k), n),
        C1*rf(sqrt(k), n) + C0*rf(-sqrt(k), n),
    ]

    assert rsolve_hyper(
        [2*n*(n + 1), -n**2 - 3*n + 2, n - 1], 0, n) == C1*factorial(n) + C0*2**n

    assert rsolve_hyper(
        [n + 2, -(2*n + 3)*(17*n**2 + 51*n + 39), n + 1], 0, n) == 0

    assert rsolve_hyper([-n - 1, -1, 1], 0, n) == 0

    assert rsolve_hyper([-1, 1], n, n).expand() == C0 + n**2/2 - n/2

    assert rsolve_hyper([-1, 1], 1 + n, n).expand() == C0 + n**2/2 + n/2

    assert rsolve_hyper([-1, 1], 3*(n + n**2), n).expand() == C0 + n**3 - n

    assert rsolve_hyper([-a, 1],0,n).expand() == C0*a**n

    assert rsolve_hyper([-a, 0, 1], 0, n).expand() == (-1)**n*C1*a**(n/2) + C0*a**(n/2)

    assert rsolve_hyper([1, 1, 1], 0, n).expand() == \
        C0*(Rational(-1, 2) - sqrt(3)*I/2)**n + C1*(Rational(-1, 2) + sqrt(3)*I/2)**n

    assert rsolve_hyper([1, -2*n/a - 2/a, 1], 0, n) == 0

    # issue 27901
<<<<<<< HEAD
    assert rsolve_hyper([-2*2**n, 2*2**n], -2*binomial(n, k) + binomial(n + 1, k), k) is None
    assert rsolve_hyper([-1, 1], factorial(n**2), n) is None
    assert rsolve_hyper([-1, 1], n**n, n) is None
    assert rsolve_hyper([-1, 1], sqrt(n), n) is None
=======
    assert rsolve_hyper([-1, 1], factorial(n**2), n) is None
    assert rsolve_hyper([-1, 1], n**n, n) is None
    assert rsolve_hyper([-1, 1], sqrt(n), n) is None
    assert rsolve_hyper([-1, 1], 1/k, k) is None
>>>>>>> ee9ebc0f

    assert rsolve_hyper([-2, 1], 2**(n**3 + 1), n) is None
    assert rsolve_hyper([-2, 1], 2**(a*n + 1), n) is None

    assert rsolve_hyper([-1, 1], fibonacci(n), n) is None
    assert rsolve_hyper([-1, 1], euler(n), n) is None
    assert rsolve_hyper([-1, 1], harmonic(n), n) is None
<<<<<<< HEAD

=======
    assert rsolve_hyper([-(2*k - 1), 1], 1, k) is None
>>>>>>> ee9ebc0f

@XFAIL
def test_rsolve_ratio_missed():
    # this arises during computation
    # assert rsolve_hyper([-1, 1], 3*(n + n**2), n).expand() == C0 + n**3 - n
    assert rsolve_ratio([-n, n + 2], n, n) is not None


def recurrence_term(c, f):
    """Compute RHS of recurrence in f(n) with coefficients in c."""
    return sum(c[i]*f.subs(n, n + i) for i in range(len(c)))


def test_rsolve_bulk():
    """Some bulk-generated tests."""
    funcs = [ n, n + 1, n**2, n**3, n**4, n + n**2, 27*n + 52*n**2 - 3*
        n**3 + 12*n**4 - 52*n**5 ]
    coeffs = [ [-2, 1], [-2, -1, 1], [-1, 1, 1, -1, 1], [-n, 1], [n**2 -
        n + 12, 1] ]
    for p in funcs:
        # compute difference
        for c in coeffs:
            q = recurrence_term(c, p)
            if p.is_polynomial(n):
                assert rsolve_poly(c, q, n) == p
            # See issue 3956:
            if p.is_hypergeometric(n) and len(c) <= 3:
                assert rsolve_hyper(c, q, n).subs(zip(symbols('C:3'), [0, 0, 0])).expand() == p


def test_rsolve_0_sol_homogeneous():
    # fixed by cherry-pick from
    # https://github.com/diofant/diofant/commit/e1d2e52125199eb3df59f12e8944f8a5f24b00a5
    assert rsolve_hyper([n**2 - n + 12, 1], n*(n**2 - n + 12) + n + 1, n) == n


def test_rsolve():
    f = y(n + 2) - y(n + 1) - y(n)
    h = sqrt(5)*(S.Half + S.Half*sqrt(5))**n \
        - sqrt(5)*(S.Half - S.Half*sqrt(5))**n

    assert rsolve(f, y(n)) in [
        C0*(S.Half - S.Half*sqrt(5))**n + C1*(S.Half + S.Half*sqrt(5))**n,
        C1*(S.Half - S.Half*sqrt(5))**n + C0*(S.Half + S.Half*sqrt(5))**n,
    ]

    assert rsolve(f, y(n), [0, 5]) == h
    assert rsolve(f, y(n), {0: 0, 1: 5}) == h
    assert rsolve(f, y(n), {y(0): 0, y(1): 5}) == h
    assert rsolve(y(n) - y(n - 1) - y(n - 2), y(n), [0, 5]) == h
    assert rsolve(Eq(y(n), y(n - 1) + y(n - 2)), y(n), [0, 5]) == h

    assert f.subs(y, Lambda(k, rsolve(f, y(n)).subs(n, k))).simplify() == 0

    f = (n - 1)*y(n + 2) - (n**2 + 3*n - 2)*y(n + 1) + 2*n*(n + 1)*y(n)
    g = C1*factorial(n) + C0*2**n
    h = -3*factorial(n) + 3*2**n

    assert rsolve(f, y(n)) == g
    assert rsolve(f, y(n), []) == g
    assert rsolve(f, y(n), {}) == g

    assert rsolve(f, y(n), [0, 3]) == h
    assert rsolve(f, y(n), {0: 0, 1: 3}) == h
    assert rsolve(f, y(n), {y(0): 0, y(1): 3}) == h

    assert f.subs(y, Lambda(k, rsolve(f, y(n)).subs(n, k))).simplify() == 0

    f = y(n) - y(n - 1) - 2

    assert rsolve(f, y(n), {y(0): 0}) == 2*n
    assert rsolve(f, y(n), {y(0): 1}) == 2*n + 1
    assert rsolve(f, y(n), {y(0): 0, y(1): 1}) is None

    assert f.subs(y, Lambda(k, rsolve(f, y(n)).subs(n, k))).simplify() == 0

    f = 3*y(n - 1) - y(n) - 1

    assert rsolve(f, y(n), {y(0): 0}) == -3**n/2 + S.Half
    assert rsolve(f, y(n), {y(0): 1}) == 3**n/2 + S.Half
    assert rsolve(f, y(n), {y(0): 2}) == 3*3**n/2 + S.Half

    assert f.subs(y, Lambda(k, rsolve(f, y(n)).subs(n, k))).simplify() == 0

    f = y(n) - 1/n*y(n - 1)
    assert rsolve(f, y(n)) == C0/factorial(n)
    assert f.subs(y, Lambda(k, rsolve(f, y(n)).subs(n, k))).simplify() == 0

    f = y(n) - 1/n*y(n - 1) - 1
    assert rsolve(f, y(n)) is None

    f = 2*y(n - 1) + (1 - n)*y(n)/n

    assert rsolve(f, y(n), {y(1): 1}) == 2**(n - 1)*n
    assert rsolve(f, y(n), {y(1): 2}) == 2**(n - 1)*n*2
    assert rsolve(f, y(n), {y(1): 3}) == 2**(n - 1)*n*3

    assert f.subs(y, Lambda(k, rsolve(f, y(n)).subs(n, k))).simplify() == 0

    f = (n - 1)*(n - 2)*y(n + 2) - (n + 1)*(n + 2)*y(n)

    assert rsolve(f, y(n), {y(3): 6, y(4): 24}) == n*(n - 1)*(n - 2)
    assert rsolve(
        f, y(n), {y(3): 6, y(4): -24}) == -n*(n - 1)*(n - 2)*(-1)**(n)

    assert f.subs(y, Lambda(k, rsolve(f, y(n)).subs(n, k))).simplify() == 0

    assert rsolve(Eq(y(n + 1), a*y(n)), y(n), {y(1): a}).simplify() == a**n

    assert rsolve(y(n) - a*y(n-2),y(n), \
            {y(1): sqrt(a)*(a + b), y(2): a*(a - b)}).simplify() == \
            a**(n/2 + 1) - b*(-sqrt(a))**n

    f = (-16*n**2 + 32*n - 12)*y(n - 1) + (4*n**2 - 12*n + 9)*y(n)

    yn = rsolve(f, y(n), {y(1): binomial(2*n + 1, 3)})
    sol = 2**(2*n)*n*(2*n - 1)**2*(2*n + 1)/12
    assert factor(expand(yn, func=True)) == sol

    sol = rsolve(y(n) + a*(y(n + 1) + y(n - 1))/2, y(n))
    assert str(sol) == 'C0*((-sqrt(1 - a**2) - 1)/a)**n + C1*((sqrt(1 - a**2) - 1)/a)**n'

    assert rsolve((k + 1)*y(k), y(k)) is None
    assert (rsolve((k + 1)*y(k) + (k + 3)*y(k + 1) + (k + 5)*y(k + 2), y(k))
            is None)

    assert rsolve(y(n) + y(n + 1) + 2**n + 3**n, y(n)) == (-1)**n*C0 - 2**n/3 - 3**n/4


def test_rsolve_raises():
    x = Function('x')
    raises(ValueError, lambda: rsolve(y(n) - y(k + 1), y(n)))
    raises(ValueError, lambda: rsolve(y(n) - y(n + 1), x(n)))
    raises(ValueError, lambda: rsolve(y(n) - x(n + 1), y(n)))
    raises(ValueError, lambda: rsolve(y(n) - sqrt(n)*y(n + 1), y(n)))
    raises(ValueError, lambda: rsolve(y(n) - y(n + 1), y(n), {x(0): 0}))
    raises(ValueError, lambda: rsolve(y(n) + y(n + 1) + 2**n + cos(n), y(n)))


def test_issue_6844():
    f = y(n + 2) - y(n + 1) + y(n)/4
    assert rsolve(f, y(n)) == 2**(-n + 1)*C1*n + 2**(-n)*C0
    assert rsolve(f, y(n), {y(0): 0, y(1): 1}) == 2**(1 - n)*n


def test_issue_18751():
    r = Symbol('r', positive=True)
    theta = Symbol('theta', real=True)
    f = y(n) - 2 * r * cos(theta) * y(n - 1) + r**2 * y(n - 2)
    assert rsolve(f, y(n)) == \
        C0*(r*(cos(theta) - I*Abs(sin(theta))))**n + C1*(r*(cos(theta) + I*Abs(sin(theta))))**n


def test_constant_naming():
    #issue 8697
    assert rsolve(y(n+3) - y(n+2) - y(n+1) + y(n), y(n)) == (-1)**n*C1 + C0 + C2*n
    assert rsolve(y(n+3)+3*y(n+2)+3*y(n+1)+y(n), y(n)).expand() == (-1)**n*C0 - (-1)**n*C1*n - (-1)**n*C2*n**2
    assert rsolve(y(n) - 2*y(n - 3) + 5*y(n - 2) - 4*y(n - 1),y(n),[1,3,8]) == 3*2**n - n - 2

    #issue 19630
    assert rsolve(y(n+3) - 3*y(n+1) + 2*y(n), y(n), {y(1):0, y(2):8, y(3):-2}) == (-2)**n + 2*n


@slow
def test_issue_15751():
    f = y(n) + 21*y(n + 1) - 273*y(n + 2) - 1092*y(n + 3) + 1820*y(n + 4) + 1092*y(n + 5) - 273*y(n + 6) - 21*y(n + 7) + y(n + 8)
    assert rsolve(f, y(n)) is not None


def test_issue_17990():
    f = -10*y(n) + 4*y(n + 1) + 6*y(n + 2) + 46*y(n + 3)
    sol = rsolve(f, y(n))
    expected = C0*((86*18**(S(1)/3)/69 + (-12 + (-1 + sqrt(3)*I)*(290412 +
        3036*sqrt(9165))**(S(1)/3))*(1 - sqrt(3)*I)*(24201 + 253*sqrt(9165))**
        (S(1)/3)/276)/((1 - sqrt(3)*I)*(24201 + 253*sqrt(9165))**(S(1)/3))
        )**n + C1*((86*18**(S(1)/3)/69 + (-12 + (-1 - sqrt(3)*I)*(290412 + 3036
        *sqrt(9165))**(S(1)/3))*(1 + sqrt(3)*I)*(24201 + 253*sqrt(9165))**
        (S(1)/3)/276)/((1 + sqrt(3)*I)*(24201 + 253*sqrt(9165))**(S(1)/3))
        )**n + C2*(-43*18**(S(1)/3)/(69*(24201 + 253*sqrt(9165))**(S(1)/3)) -
        S(1)/23 + (290412 + 3036*sqrt(9165))**(S(1)/3)/138)**n
    assert sol == expected
    e = sol.subs({C0: 1, C1: 1, C2: 1, n: 1}).evalf()
    assert abs(e + 0.130434782608696) < 1e-13

@XFAIL
def test_issue_27975():
    assert rsolve_hyper([-2*2**n, 2*2**n], -2*binomial(n, k) + binomial(n + 1, k), k) == \
        C0 - gamma(n + 1)/(2*2**n*gamma(k)*gamma(-k + n + 2))

    term = -2**(1 - k)*factorial(k + 2)/factorial(k - 1) + factorial(k + 3)/(2**k*factorial(k))
    assert rsolve_hyper([-2**n, 2**n], term, k) == 2**(-k - n + 1)*k*(k + 1)*(k + 2) + C0

def test_issue_8697():
    a = Function('a')
    eq = a(n + 3) - a(n + 2) - a(n + 1) + a(n)
    assert rsolve(eq, a(n)) == (-1)**n*C1 + C0 + C2*n
    eq2 = a(n + 3) + 3*a(n + 2) + 3*a(n + 1) + a(n)
    assert (rsolve(eq2, a(n)) ==
            (-1)**n*C0 + (-1)**(n + 1)*C1*n + (-1)**(n + 1)*C2*n**2)

    assert rsolve(a(n) - 2*a(n - 3) + 5*a(n - 2) - 4*a(n - 1),
                  a(n), {a(0): 1, a(1): 3, a(2): 8}) == 3*2**n - n - 2

    # From issue thread (but fixed by https://github.com/diofant/diofant/commit/da9789c6cd7d0c2ceeea19fbf59645987125b289):
    assert rsolve(a(n) - 2*a(n - 1) - n, a(n), {a(0): 1}) == 3*2**n - n - 2


def test_diofantissue_294():
    f = y(n) - y(n - 1) - 2*y(n - 2) - 2*n
    assert rsolve(f, y(n)) == (-1)**n*C0 + 2**n*C1 - n - Rational(5, 2)
    # issue sympy/sympy#11261
    assert rsolve(f, y(n), {y(0): -1, y(1): 1}) == (-(-1)**n/2 + 2*2**n -
                                                    n - Rational(5, 2))
    # issue sympy/sympy#7055
    assert rsolve(-2*y(n) + y(n + 1) + n - 1, y(n)) == 2**n*C0 + n


def test_issue_15553():
    f = Function("f")
    assert rsolve(Eq(f(n), 2*f(n - 1) + n), f(n)) == 2**n*C0 - n - 2
    assert rsolve(Eq(f(n + 1), 2*f(n) + n**2 + 1), f(n)) == 2**n*C0 - n**2 - 2*n - 4
    assert rsolve(Eq(f(n + 1), 2*f(n) + n**2 + 1), f(n), {f(1): 0}) == 7*2**n/2 - n**2 - 2*n - 4
    assert rsolve(Eq(f(n), 2*f(n - 1) + 3*n**2), f(n)) == 2**n*C0 - 3*n**2 - 12*n - 18
    assert rsolve(Eq(f(n), 2*f(n - 1) + n**2), f(n)) == 2**n*C0 - n**2 - 4*n - 6
    assert rsolve(Eq(f(n), 2*f(n - 1) + n), f(n), {f(0): 1}) == 3*2**n - n - 2<|MERGE_RESOLUTION|>--- conflicted
+++ resolved
@@ -4,11 +4,7 @@
 from sympy.core.singleton import S
 from sympy.core.symbol import (Symbol, symbols)
 from sympy.functions.combinatorial.factorials import (rf, binomial, factorial)
-<<<<<<< HEAD
-from sympy.functions.combinatorial.numbers import (euler, fibonacci, harmonic)
-=======
 from sympy.functions.combinatorial.numbers import (fibonacci, euler, harmonic)
->>>>>>> ee9ebc0f
 from sympy.functions.elementary.complexes import Abs
 from sympy.functions.elementary.miscellaneous import sqrt
 from sympy.functions.elementary.trigonometric import (cos, sin)
@@ -82,17 +78,10 @@
     assert rsolve_hyper([1, -2*n/a - 2/a, 1], 0, n) == 0
 
     # issue 27901
-<<<<<<< HEAD
-    assert rsolve_hyper([-2*2**n, 2*2**n], -2*binomial(n, k) + binomial(n + 1, k), k) is None
-    assert rsolve_hyper([-1, 1], factorial(n**2), n) is None
-    assert rsolve_hyper([-1, 1], n**n, n) is None
-    assert rsolve_hyper([-1, 1], sqrt(n), n) is None
-=======
     assert rsolve_hyper([-1, 1], factorial(n**2), n) is None
     assert rsolve_hyper([-1, 1], n**n, n) is None
     assert rsolve_hyper([-1, 1], sqrt(n), n) is None
     assert rsolve_hyper([-1, 1], 1/k, k) is None
->>>>>>> ee9ebc0f
 
     assert rsolve_hyper([-2, 1], 2**(n**3 + 1), n) is None
     assert rsolve_hyper([-2, 1], 2**(a*n + 1), n) is None
@@ -100,11 +89,7 @@
     assert rsolve_hyper([-1, 1], fibonacci(n), n) is None
     assert rsolve_hyper([-1, 1], euler(n), n) is None
     assert rsolve_hyper([-1, 1], harmonic(n), n) is None
-<<<<<<< HEAD
-
-=======
     assert rsolve_hyper([-(2*k - 1), 1], 1, k) is None
->>>>>>> ee9ebc0f
 
 @XFAIL
 def test_rsolve_ratio_missed():
@@ -291,11 +276,10 @@
 
 @XFAIL
 def test_issue_27975():
-    assert rsolve_hyper([-2*2**n, 2*2**n], -2*binomial(n, k) + binomial(n + 1, k), k) == \
-        C0 - gamma(n + 1)/(2*2**n*gamma(k)*gamma(-k + n + 2))
+    assert rsolve_hyper([-2*2**n, 2*2**n], -2*binomial(n, k) + binomial(n + 1, k), k) is not None
 
     term = -2**(1 - k)*factorial(k + 2)/factorial(k - 1) + factorial(k + 3)/(2**k*factorial(k))
-    assert rsolve_hyper([-2**n, 2**n], term, k) == 2**(-k - n + 1)*k*(k + 1)*(k + 2) + C0
+    assert rsolve_hyper([-2**n, 2**n], term, k) is not None
 
 def test_issue_8697():
     a = Function('a')
