--- conflicted
+++ resolved
@@ -39,11 +39,7 @@
     Examples
     ========
 
-<<<<<<< HEAD
-    >>> from sympy import symbols, Tuple
-=======
     >>> from sympy import Tuple, symbols
->>>>>>> fbf83647
     >>> a, b, c, d = symbols('a b c d')
     >>> Tuple(a, b, c)[1:]
     (b, c)
