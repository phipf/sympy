--- conflicted
+++ resolved
@@ -1127,12 +1127,8 @@
         None
 
         """
-<<<<<<< HEAD
-        from sympy.polys import Poly, PolynomialError, GeneratorsNeeded
-=======
-        from sympy.polys.polyerrors import PolynomialError
+        from sympy.polys.polyerrors import PolynomialError, GeneratorsNeeded
         from sympy.polys.polytools import Poly
->>>>>>> 76d72aca
 
         try:
             poly = Poly(self, *gens, **args)
