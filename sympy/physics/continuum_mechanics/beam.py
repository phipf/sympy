"""
This module can be used to solve 2D beam bending problems with
singularity functions in mechanics.
"""

from sympy.core import S, Symbol, diff, symbols
from sympy.core.add import Add
from sympy.core.expr import Expr
from sympy.core.function import (Derivative, Function)
from sympy.core.mul import Mul
from sympy.core.relational import Eq
from sympy.core.sympify import sympify
from sympy.solvers import linsolve
from sympy.solvers.ode.ode import dsolve
from sympy.solvers.solvers import solve
from sympy.printing import sstr
from sympy.functions import SingularityFunction, Piecewise, factorial
from sympy.integrals import integrate
from sympy.series import limit
from sympy.plotting import plot, PlotGrid
from sympy.geometry.entity import GeometryEntity
from sympy.external import import_module
from sympy.sets.sets import Interval
from sympy.utilities.lambdify import lambdify
from sympy.utilities.decorator import doctest_depends_on
from sympy.utilities.iterables import iterable
import warnings


__doctest_requires__ = {
    ('Beam.draw',
     'Beam.plot_bending_moment',
     'Beam.plot_deflection',
     'Beam.plot_ild_moment',
     'Beam.plot_ild_shear',
     'Beam.plot_shear_force',
     'Beam.plot_shear_stress',
     'Beam.plot_slope'): ['matplotlib'],
}


numpy = import_module('numpy', import_kwargs={'fromlist':['arange']})


class Beam:
    """
    A Beam is a structural element that is capable of withstanding load
    primarily by resisting against bending. Beams are characterized by
    their cross sectional profile(Second moment of area), their length
    and their material.

    .. note::
       A consistent sign convention must be used while solving a beam
       bending problem; the results will
       automatically follow the chosen sign convention. However, the
       chosen sign convention must respect the rule that, on the positive
       side of beam's axis (in respect to current section), a loading force
       giving positive shear yields a negative moment, as below (the
       curved arrow shows the positive moment and rotation):

    .. image:: allowed-sign-conventions.png

    Examples
    ========
    There is a beam of length 4 meters. A constant distributed load of 6 N/m
    is applied from half of the beam till the end. There are two simple supports
    below the beam, one at the starting point and another at the ending point
    of the beam. The deflection of the beam at the end is restricted.

    Using the sign convention of downwards forces being positive.

    >>> from sympy.physics.continuum_mechanics.beam import Beam
    >>> from sympy import symbols, Piecewise
    >>> E, I = symbols('E, I')
    >>> R1, R2 = symbols('R1, R2')
    >>> b = Beam(4, E, I)
    >>> b.apply_load(R1, 0, -1)
    >>> b.apply_load(6, 2, 0)
    >>> b.apply_load(R2, 4, -1)
    >>> b.bc_deflection = [(0, 0), (4, 0)]
    >>> b.boundary_conditions
    {'bending moment': [], 'deflection': [(0, 0), (4, 0)], 'shear force': [], 'slope': []}
    >>> b.load
    R1*SingularityFunction(x, 0, -1) + R2*SingularityFunction(x, 4, -1) + 6*SingularityFunction(x, 2, 0)
    >>> b.solve_for_reaction_loads(R1, R2)
    >>> b.load
    -3*SingularityFunction(x, 0, -1) + 6*SingularityFunction(x, 2, 0) - 9*SingularityFunction(x, 4, -1)
    >>> b.shear_force()
    3*SingularityFunction(x, 0, 0) - 6*SingularityFunction(x, 2, 1) + 9*SingularityFunction(x, 4, 0)
    >>> b.bending_moment()
    3*SingularityFunction(x, 0, 1) - 3*SingularityFunction(x, 2, 2) + 9*SingularityFunction(x, 4, 1)
    >>> b.slope()
    (-3*SingularityFunction(x, 0, 2)/2 + SingularityFunction(x, 2, 3) - 9*SingularityFunction(x, 4, 2)/2 + 7)/(E*I)
    >>> b.deflection()
    (7*x - SingularityFunction(x, 0, 3)/2 + SingularityFunction(x, 2, 4)/4 - 3*SingularityFunction(x, 4, 3)/2)/(E*I)
    >>> b.deflection().rewrite(Piecewise)
    (7*x - Piecewise((x**3, x >= 0), (0, True))/2
         - 3*Piecewise(((x - 4)**3, x >= 4), (0, True))/2
         + Piecewise(((x - 2)**4, x >= 2), (0, True))/4)/(E*I)

    Calculate the support reactions for a fully symbolic beam of length L.
    There are two simple supports below the beam, one at the starting point
    and another at the ending point of the beam. The deflection of the beam
    at the end is restricted. The beam is loaded with:

    * a downward point load P1 applied at L/4
    * an upward point load P2 applied at L/8
    * a counterclockwise moment M1 applied at L/2
    * a clockwise moment M2 applied at 3*L/4
    * a distributed constant load q1, applied downward, starting from L/2
      up to 3*L/4
    * a distributed constant load q2, applied upward, starting from 3*L/4
      up to L

    No assumptions are needed for symbolic loads. However, defining a positive
    length will help the algorithm to compute the solution.

    >>> E, I = symbols('E, I')
    >>> L = symbols("L", positive=True)
    >>> P1, P2, M1, M2, q1, q2 = symbols("P1, P2, M1, M2, q1, q2")
    >>> R1, R2 = symbols('R1, R2')
    >>> b = Beam(L, E, I)
    >>> b.apply_load(R1, 0, -1)
    >>> b.apply_load(R2, L, -1)
    >>> b.apply_load(P1, L/4, -1)
    >>> b.apply_load(-P2, L/8, -1)
    >>> b.apply_load(M1, L/2, -2)
    >>> b.apply_load(-M2, 3*L/4, -2)
    >>> b.apply_load(q1, L/2, 0, 3*L/4)
    >>> b.apply_load(-q2, 3*L/4, 0, L)
    >>> b.bc_deflection = [(0, 0), (L, 0)]
    >>> b.solve_for_reaction_loads(R1, R2)
    >>> print(b.reaction_loads[R1])
    (-3*L**2*q1 + L**2*q2 - 24*L*P1 + 28*L*P2 - 32*M1 + 32*M2)/(32*L)
    >>> print(b.reaction_loads[R2])
    (-5*L**2*q1 + 7*L**2*q2 - 8*L*P1 + 4*L*P2 + 32*M1 - 32*M2)/(32*L)
    """

    def __init__(self, length, elastic_modulus, second_moment, area=Symbol('A'), variable=Symbol('x'), base_char='C'):
        """Initializes the class.

        Parameters
        ==========

        length : Sympifyable
            A Symbol or value representing the Beam's length.

        elastic_modulus : Sympifyable
            A SymPy expression representing the Beam's Modulus of Elasticity.
            It is a measure of the stiffness of the Beam material. It can
            also be a continuous function of position along the beam.

        second_moment : Sympifyable or Geometry object
            Describes the cross-section of the beam via a SymPy expression
            representing the Beam's second moment of area. It is a geometrical
            property of an area which reflects how its points are distributed
            with respect to its neutral axis. It can also be a continuous
            function of position along the beam. Alternatively ``second_moment``
            can be a shape object such as a ``Polygon`` from the geometry module
            representing the shape of the cross-section of the beam. In such cases,
            it is assumed that the x-axis of the shape object is aligned with the
            bending axis of the beam. The second moment of area will be computed
            from the shape object internally.

        area : Symbol/float
            Represents the cross-section area of beam

        variable : Symbol, optional
            A Symbol object that will be used as the variable along the beam
            while representing the load, shear, moment, slope and deflection
            curve. By default, it is set to ``Symbol('x')``.

        base_char : String, optional
            A String that will be used as base character to generate sequential
            symbols for integration constants in cases where boundary conditions
            are not sufficient to solve them.
        """
        self.length = length
        self.elastic_modulus = elastic_modulus
        if isinstance(second_moment, GeometryEntity):
            self.cross_section = second_moment
        else:
            self.cross_section = None
            self.second_moment = second_moment
        self.variable = variable
        self._base_char = base_char
        self._boundary_conditions = {'deflection': [], 'slope': [], 'bending moment': [], 'shear force': []}
        self._load = 0
        self.area = area
        self._applied_supports = []
        self._applied_rotation_hinges = []
        self._applied_sliding_hinges = []
        self._rotation_hinge_symbols = []
        self._sliding_hinge_symbols = []
        self._support_as_loads = []
        self._applied_loads = []
        self._reaction_loads = {}
        self._rotation_jumps = {}
        self._deflection_jumps = {}
        self._ild_reactions = {}
        self._ild_shear = 0
        self._ild_moment = 0
        # _original_load is a copy of _load equations with unsubstituted reaction
        # forces. It is used for calculating reaction forces in case of I.L.D.
        self._original_load = 0
        self._joined_beam = False

    def __str__(self):
        shape_description = self._cross_section if self._cross_section else self._second_moment
        str_sol = 'Beam({}, {}, {})'.format(sstr(self._length), sstr(self._elastic_modulus), sstr(shape_description))
        return str_sol

    @property
    def reaction_loads(self):
        """ Returns the reaction forces in a dictionary."""
        return self._reaction_loads

    @property
<<<<<<< HEAD
    def rotation_jumps(self):
        """ Returns the rotation jumps in hinges multiplied by the elastic modulus and second moment in a dictionary."""
=======
    def rotation_jumps(self): #AANPASSEN
        """ Returns the rotation jumps in rotation hinges in a dictionary."""
>>>>>>> 05734276
        return self._rotation_jumps

    @property
    def deflection_jumps(self): #AANPASSEN
        """ Returns the deflection jumps in sliding hinges in a dictionary."""
        return self._deflection_jumps

    @property
    def ild_shear(self):
        """ Returns the I.L.D. shear equation."""
        return self._ild_shear

    @property
    def ild_reactions(self):
        """ Returns the I.L.D. reaction forces in a dictionary."""
        return self._ild_reactions

    @property
    def ild_moment(self):
        """ Returns the I.L.D. moment equation."""
        return self._ild_moment

    @property
    def length(self):
        """Length of the Beam."""
        return self._length

    @length.setter
    def length(self, l):
        self._length = sympify(l)

    @property
    def area(self):
        """Cross-sectional area of the Beam. """
        return self._area

    @area.setter
    def area(self, a):
        self._area = sympify(a)

    @property
    def variable(self):
        """
        A symbol that can be used as a variable along the length of the beam
        while representing load distribution, shear force curve, bending
        moment, slope curve and the deflection curve. By default, it is set
        to ``Symbol('x')``, but this property is mutable.

        Examples
        ========

        >>> from sympy.physics.continuum_mechanics.beam import Beam
        >>> from sympy import symbols
        >>> E, I, A = symbols('E, I, A')
        >>> x, y, z = symbols('x, y, z')
        >>> b = Beam(4, E, I)
        >>> b.variable
        x
        >>> b.variable = y
        >>> b.variable
        y
        >>> b = Beam(4, E, I, A, z)
        >>> b.variable
        z
        """
        return self._variable

    @variable.setter
    def variable(self, v):
        if isinstance(v, Symbol):
            self._variable = v
        else:
            raise TypeError("""The variable should be a Symbol object.""")

    @property
    def elastic_modulus(self):
        """Young's Modulus of the Beam. """
        return self._elastic_modulus

    @elastic_modulus.setter
    def elastic_modulus(self, e):
        self._elastic_modulus = sympify(e)

    @property
    def second_moment(self):
        """Second moment of area of the Beam. """
        return self._second_moment

    @second_moment.setter
    def second_moment(self, i):
        self._cross_section = None
        if isinstance(i, GeometryEntity):
            raise ValueError("To update cross-section geometry use `cross_section` attribute")
        else:
            self._second_moment = sympify(i)

    @property
    def cross_section(self):
        """Cross-section of the beam"""
        return self._cross_section

    @cross_section.setter
    def cross_section(self, s):
        if s:
            self._second_moment = s.second_moment_of_area()[0]
        self._cross_section = s

    @property
    def boundary_conditions(self):
        """
        Returns a dictionary of boundary conditions applied on the beam.
        The dictionary has three keywords namely moment, slope and deflection.
        The value of each keyword is a list of tuple, where each tuple
        contains location and value of a boundary condition in the format
        (location, value).

        Examples
        ========
        There is a beam of length 4 meters. The bending moment at 0 should be 4
        and at 4 it should be 0. The slope of the beam should be 1 at 0. The
        deflection should be 2 at 0.

        >>> from sympy.physics.continuum_mechanics.beam import Beam
        >>> from sympy import symbols
        >>> E, I = symbols('E, I')
        >>> b = Beam(4, E, I)
        >>> b.bc_deflection = [(0, 2)]
        >>> b.bc_slope = [(0, 1)]
        >>> b.boundary_conditions
        {'bending moment': [], 'deflection': [(0, 2)], 'shear force': [], 'slope': [(0, 1)]}

        Here the deflection of the beam should be ``2`` at ``0``.
        Similarly, the slope of the beam should be ``1`` at ``0``.
        """
        return self._boundary_conditions

    @property
    def bc_shear_force(self):
        return self._boundary_conditions['shear force']

    @bc_shear_force.setter
    def bc_shear_force(self, sf_bcs):
        self._boundary_conditions['shear force'] = sf_bcs

    @property
    def bc_bending_moment(self):
        return self._boundary_conditions['bending moment']

    @bc_bending_moment.setter
    def bc_bending_moment(self, bm_bcs):
        self._boundary_conditions['bending moment'] = bm_bcs

    @property
    def bc_slope(self):
        return self._boundary_conditions['slope']

    @bc_slope.setter
    def bc_slope(self, s_bcs):
        self._boundary_conditions['slope'] = s_bcs

    @property
    def bc_deflection(self):
        return self._boundary_conditions['deflection']

    @bc_deflection.setter
    def bc_deflection(self, d_bcs):
        self._boundary_conditions['deflection'] = d_bcs

    def join(self, beam, via="fixed"):
        """
        This method joins two beams to make a new composite beam system.
        Passed Beam class instance is attached to the right end of calling
        object. This method can be used to form beams having Discontinuous
        values of Elastic modulus or Second moment.

        Parameters
        ==========
        beam : Beam class object
            The Beam object which would be connected to the right of calling
            object.
        via : String
            States the way two Beam object would get connected
            - For axially fixed Beams, via="fixed"
            - For Beams connected via rotaion hinge, via="hinge"

        Examples
        ========
        There is a cantilever beam of length 4 meters. For first 2 meters
        its moment of inertia is `1.5*I` and `I` for the other end.
        A pointload of magnitude 4 N is applied from the top at its free end.

        >>> from sympy.physics.continuum_mechanics.beam import Beam
        >>> from sympy import symbols
        >>> E, I = symbols('E, I')
        >>> R1, R2 = symbols('R1, R2')
        >>> b1 = Beam(2, E, 1.5*I)
        >>> b2 = Beam(2, E, I)
        >>> b = b1.join(b2, "fixed")
        >>> b.apply_load(20, 4, -1)
        >>> b.apply_load(R1, 0, -1)
        >>> b.apply_load(R2, 0, -2)
        >>> b.bc_slope = [(0, 0)]
        >>> b.bc_deflection = [(0, 0)]
        >>> b.solve_for_reaction_loads(R1, R2)
        >>> b.load
        80*SingularityFunction(x, 0, -2) - 20*SingularityFunction(x, 0, -1) + 20*SingularityFunction(x, 4, -1)
        >>> b.slope()
        (-((-80*SingularityFunction(x, 0, 1) + 10*SingularityFunction(x, 0, 2) - 10*SingularityFunction(x, 4, 2))/I + 120/I)/E + 80.0/(E*I))*SingularityFunction(x, 2, 0)
        - 0.666666666666667*(-80*SingularityFunction(x, 0, 1) + 10*SingularityFunction(x, 0, 2) - 10*SingularityFunction(x, 4, 2))*SingularityFunction(x, 0, 0)/(E*I)
        + 0.666666666666667*(-80*SingularityFunction(x, 0, 1) + 10*SingularityFunction(x, 0, 2) - 10*SingularityFunction(x, 4, 2))*SingularityFunction(x, 2, 0)/(E*I)
        """
        x = self.variable
        E = self.elastic_modulus
        new_length = self.length + beam.length
        if self.second_moment != beam.second_moment:
            new_second_moment = Piecewise((self.second_moment, x<=self.length),
                                    (beam.second_moment, x<=new_length))
        else:
            new_second_moment = self.second_moment

        if via == "fixed":
            new_beam = Beam(new_length, E, new_second_moment, x)
            new_beam._joined_beam = True
            return new_beam

        if via == "hinge":
            new_beam = Beam(new_length, E, new_second_moment, x)
            new_beam._joined_beam = True
            new_beam.apply_hinge(self.length)
            return new_beam

    def apply_support(self, loc, type="fixed"):
        """
        This method applies support to a particular beam object and returns
        the symbol of the unknown reaction load(s).

        Parameters
        ==========
        loc : Sympifyable
            Location of point at which support is applied.
        type : String
            Determines type of Beam support applied. To apply support structure
            with
            - zero degree of freedom, type = "fixed"
            - one degree of freedom, type = "pin"
            - two degrees of freedom, type = "roller"

        Returns
        =======
        Symbol or tuple of Symbol
            The unknown reaction load as a symbol.
            - Symbol(reaction_force) if type = "pin" or "roller"
            - Symbol(reaction_force), Symbol(reaction_moment) if type = "fixed"

        Examples
        ========
        There is a beam of length 20 meters. A moment of magnitude 100 Nm is
        applied in the clockwise direction at the end of the beam. A pointload
        of magnitude 8 N is applied from the top of the beam at a distance of 10 meters.
        There is one fixed support at the start of the beam and a roller at the end.

        Using the sign convention of upward forces and clockwise moment
        being positive.

        >>> from sympy.physics.continuum_mechanics.beam import Beam
        >>> from sympy import symbols
        >>> E, I = symbols('E, I')
        >>> b = Beam(20, E, I)
        >>> p0, m0 = b.apply_support(0, 'fixed')
        >>> p1 = b.apply_support(20, 'roller')
        >>> b.apply_load(-8, 10, -1)
        >>> b.apply_load(100, 20, -2)
        >>> b.solve_for_reaction_loads(p0, m0, p1)
        >>> b.reaction_loads
        {M_0: 20, R_0: -2, R_20: 10}
        >>> b.reaction_loads[p0]
        -2
        >>> b.load
        20*SingularityFunction(x, 0, -2) - 2*SingularityFunction(x, 0, -1)
        - 8*SingularityFunction(x, 10, -1) + 100*SingularityFunction(x, 20, -2)
        + 10*SingularityFunction(x, 20, -1)
        """
        loc = sympify(loc)
        self._applied_supports.append((loc, type))
        if type in ("pin", "roller"):
            reaction_load = Symbol('R_'+str(loc))
            self.apply_load(reaction_load, loc, -1)
            self.bc_deflection.append((loc, 0))
        else:
            reaction_load = Symbol('R_'+str(loc))
            reaction_moment = Symbol('M_'+str(loc))
            self.apply_load(reaction_load, loc, -1)
            self.apply_load(reaction_moment, loc, -2)
            self.bc_deflection.append((loc, 0))
            self.bc_slope.append((loc, 0))
            self._support_as_loads.append((reaction_moment, loc, -2, None))

        self._support_as_loads.append((reaction_load, loc, -1, None))

        if type in ("pin", "roller"):
            return reaction_load
        else:
            return reaction_load, reaction_moment

    def apply_hinge(self, loc, type="rotation"):
        """
        This method applies a hinge in a particular beam object.

        Parameters
        ----------
        loc : Sympifyable
            Location of point at which hinge is applied.
        type : String
            Determines type of hinge applied.
            - For a hinge that allows rotational movement, type = "rotation"
            - For a hinge that allows vertical sliding movement, type = "sliding"

        Returns
        =======
        Symbol
<<<<<<< HEAD
            The unknown rotation jump multiplied by the elastic modulus and second moment as a symbol.
=======
            If type = "rotation"
                - The unknown rotation jump as a symbol.
            If type = "sliding"
                - The unknown deflection jump as a symbol.
>>>>>>> 05734276

        Examples
        ========
        There is a beam of length 15 meters. Pin supports are placed at distances
        of 0 and 10 meters. There is a fixed support at the end. There are two hinges
        in the structure, one at 5 meters and one at 10 meters. A pointload of magnitude
        10 kN is applied on the hinge at 5 meters. A distributed load of 5 kN works on
        the structure from 10 meters to the end.

        Using the sign convention of upward forces and clockwise moment
        being positive.

        >>> from sympy.physics.continuum_mechanics.beam import Beam
        >>> from sympy import Symbol
        >>> E = Symbol('E')
        >>> I = Symbol('I')
        >>> b = Beam(15, E, I)
        >>> r0 = b.apply_support(0, type='pin')
        >>> r10 = b.apply_support(10, type='pin')
        >>> r15, m15 = b.apply_support(15, type='fixed')
        >>> p5 = b.apply_hinge(5)
        >>> p12 = b.apply_hinge(12)
        >>> b.apply_load(-10, 5, -1)
        >>> b.apply_load(-5, 10, 0, 15)
        >>> b.solve_for_reaction_loads(r0, r10, r15, m15)
        >>> b.reaction_loads
        {M_15: -75/2, R_0: 0, R_10: 40, R_15: -5}
        >>> b.rotation_jumps
        {EI_P_12: -1875/16, EI_P_5: 9625/24}
        >>> b.rotation_jumps[p12]
        -1875/16
        >>> b.bending_moment()
        -9625*SingularityFunction(x, 5, -1)/24 + 10*SingularityFunction(x, 5, 1)
        - 40*SingularityFunction(x, 10, 1) + 5*SingularityFunction(x, 10, 2)/2
        + 1875*SingularityFunction(x, 12, -1)/16 + 75*SingularityFunction(x, 15, 0)/2
        + 5*SingularityFunction(x, 15, 1) - 5*SingularityFunction(x, 15, 2)/2
        """
        loc = sympify(loc)
        if loc in self._applied_rotation_hinges or loc in self._applied_sliding_hinges:
            raise ValueError('Cannot place two hinges at the same location.')
        if loc == 0:
            raise ValueError('Cannot place hinge at the beginning of the beam.')
        if loc == self.length:
            raise ValueError('Cannot place hinge at the end of the beam.')
<<<<<<< HEAD
        if any(loc == support[0] and support[1] == 'fixed' for support in self._applied_supports):
            raise ValueError('Cannot place hinge at the location of a fixed support. Change fixed support to pin.')
        if any(loc == arg[1] and arg[2] == -2 for arg in self._applied_loads):
            raise ValueError('Cannot place hinge at the location of a moment load.')

        rotation_jump = Symbol('EI_P_'+str(loc))
        self._applied_hinges.append(loc)
        self._hinge_symbols.append(rotation_jump)
        self.apply_load(rotation_jump, loc, -3)
        self.bc_bending_moment.append((loc, 0))
        return rotation_jump
=======
        if type == "rotation" and any(loc == support[0] and support[1] == 'fixed' for support in self._applied_supports):
            raise ValueError('Cannot place rotation hinge at the location of a fixed support. Change fixed support to pin.')
        # toevoegen over sliding hinge op een support

        if type == "rotation":
            rotation_jump = Symbol('P_'+str(loc))
            self._applied_rotation_hinges.append(loc)
            self._rotation_hinge_symbols.append(rotation_jump)
            self.apply_load(rotation_jump, loc, -3)
            self.bc_bending_moment.append((loc, 0))
            return rotation_jump

        if type == "sliding":
            deflection_jump = Symbol('W_' + str(loc))
            self._applied_sliding_hinges.append(loc)
            self._sliding_hinge_symbols.append(deflection_jump)
            self.apply_load(deflection_jump, loc, -4)
            self.bc_shear_force.append((loc, 0))
            return deflection_jump
>>>>>>> 05734276

    def apply_load(self, value, start, order, end=None):
        """
        This method adds up the loads given to a particular beam object.

        Parameters
        ==========
        value : Sympifyable
            The value inserted should have the units [Force/(Distance**(n+1)]
            where n is the order of applied load.
            Units for applied loads:

               - For moments, unit = kN*m
               - For point loads, unit = kN
               - For constant distributed load, unit = kN/m
               - For ramp loads, unit = kN/m/m
               - For parabolic ramp loads, unit = kN/m/m/m
               - ... so on.

        start : Sympifyable
            The starting point of the applied load. For point moments and
            point forces this is the location of application.
        order : Integer
            The order of the applied load.

               - For moments, order = -2
               - For point loads, order =-1
               - For constant distributed load, order = 0
               - For ramp loads, order = 1
               - For parabolic ramp loads, order = 2
               - ... so on.

        end : Sympifyable, optional
            An optional argument that can be used if the load has an end point
            within the length of the beam.

        Examples
        ========
        There is a beam of length 4 meters. A moment of magnitude 3 Nm is
        applied in the clockwise direction at the starting point of the beam.
        A point load of magnitude 4 N is applied from the top of the beam at
        2 meters from the starting point and a parabolic ramp load of magnitude
        2 N/m is applied below the beam starting from 2 meters to 3 meters
        away from the starting point of the beam.

        >>> from sympy.physics.continuum_mechanics.beam import Beam
        >>> from sympy import symbols
        >>> E, I = symbols('E, I')
        >>> b = Beam(4, E, I)
        >>> b.apply_load(-3, 0, -2)
        >>> b.apply_load(4, 2, -1)
        >>> b.apply_load(-2, 2, 2, end=3)
        >>> b.load
        -3*SingularityFunction(x, 0, -2) + 4*SingularityFunction(x, 2, -1) - 2*SingularityFunction(x, 2, 2) + 2*SingularityFunction(x, 3, 0) + 4*SingularityFunction(x, 3, 1) + 2*SingularityFunction(x, 3, 2)

        """
        x = self.variable
        value = sympify(value)
        start = sympify(start)
        order = sympify(order)

        if order == -2 and start in self._applied_hinges:
            raise ValueError('Cannot place a moment load directly on a hinge.')

        self._applied_loads.append((value, start, order, end))
        self._load += value*SingularityFunction(x, start, order)
        self._original_load += value*SingularityFunction(x, start, order)

        if end:
            # load has an end point within the length of the beam.
            self._handle_end(x, value, start, order, end, type="apply")

    def remove_load(self, value, start, order, end=None):
        """
        This method removes a particular load present on the beam object.
        Returns a ValueError if the load passed as an argument is not
        present on the beam.

        Parameters
        ==========
        value : Sympifyable
            The magnitude of an applied load.
        start : Sympifyable
            The starting point of the applied load. For point moments and
            point forces this is the location of application.
        order : Integer
            The order of the applied load.
            - For moments, order= -2
            - For point loads, order=-1
            - For constant distributed load, order=0
            - For ramp loads, order=1
            - For parabolic ramp loads, order=2
            - ... so on.
        end : Sympifyable, optional
            An optional argument that can be used if the load has an end point
            within the length of the beam.

        Examples
        ========
        There is a beam of length 4 meters. A moment of magnitude 3 Nm is
        applied in the clockwise direction at the starting point of the beam.
        A pointload of magnitude 4 N is applied from the top of the beam at
        2 meters from the starting point and a parabolic ramp load of magnitude
        2 N/m is applied below the beam starting from 2 meters to 3 meters
        away from the starting point of the beam.

        >>> from sympy.physics.continuum_mechanics.beam import Beam
        >>> from sympy import symbols
        >>> E, I = symbols('E, I')
        >>> b = Beam(4, E, I)
        >>> b.apply_load(-3, 0, -2)
        >>> b.apply_load(4, 2, -1)
        >>> b.apply_load(-2, 2, 2, end=3)
        >>> b.load
        -3*SingularityFunction(x, 0, -2) + 4*SingularityFunction(x, 2, -1) - 2*SingularityFunction(x, 2, 2) + 2*SingularityFunction(x, 3, 0) + 4*SingularityFunction(x, 3, 1) + 2*SingularityFunction(x, 3, 2)
        >>> b.remove_load(-2, 2, 2, end = 3)
        >>> b.load
        -3*SingularityFunction(x, 0, -2) + 4*SingularityFunction(x, 2, -1)
        """
        x = self.variable
        value = sympify(value)
        start = sympify(start)
        order = sympify(order)

        if (value, start, order, end) in self._applied_loads:
            self._load -= value*SingularityFunction(x, start, order)
            self._original_load -= value*SingularityFunction(x, start, order)
            self._applied_loads.remove((value, start, order, end))
        else:
            msg = "No such load distribution exists on the beam object."
            raise ValueError(msg)

        if end:
            # load has an end point within the length of the beam.
            self._handle_end(x, value, start, order, end, type="remove")

    def _handle_end(self, x, value, start, order, end, type):
        """
        This functions handles the optional `end` value in the
        `apply_load` and `remove_load` functions. When the value
        of end is not NULL, this function will be executed.
        """
        if order.is_negative:
            msg = ("If 'end' is provided the 'order' of the load cannot "
                    "be negative, i.e. 'end' is only valid for distributed "
                    "loads.")
            raise ValueError(msg)
        # NOTE : A Taylor series can be used to define the summation of
        # singularity functions that subtract from the load past the end
        # point such that it evaluates to zero past 'end'.
        f = value*x**order

        if type == "apply":
            # iterating for "apply_load" method
            for i in range(0, order + 1):
                self._load -= (f.diff(x, i).subs(x, end - start) *
                                SingularityFunction(x, end, i)/factorial(i))
                self._original_load -= (f.diff(x, i).subs(x, end - start) *
                                SingularityFunction(x, end, i)/factorial(i))
        elif type == "remove":
            # iterating for "remove_load" method
            for i in range(0, order + 1):
                self._load += (f.diff(x, i).subs(x, end - start) *
                                SingularityFunction(x, end, i)/factorial(i))
                self._original_load += (f.diff(x, i).subs(x, end - start) *
                                SingularityFunction(x, end, i)/factorial(i))


    @property
    def load(self):
        """
        Returns a Singularity Function expression which represents
        the load distribution curve of the Beam object.

        Examples
        ========
        There is a beam of length 4 meters. A moment of magnitude 3 Nm is
        applied in the clockwise direction at the starting point of the beam.
        A point load of magnitude 4 N is applied from the top of the beam at
        2 meters from the starting point and a parabolic ramp load of magnitude
        2 N/m is applied below the beam starting from 3 meters away from the
        starting point of the beam.

        >>> from sympy.physics.continuum_mechanics.beam import Beam
        >>> from sympy import symbols
        >>> E, I = symbols('E, I')
        >>> b = Beam(4, E, I)
        >>> b.apply_load(-3, 0, -2)
        >>> b.apply_load(4, 2, -1)
        >>> b.apply_load(-2, 3, 2)
        >>> b.load
        -3*SingularityFunction(x, 0, -2) + 4*SingularityFunction(x, 2, -1) - 2*SingularityFunction(x, 3, 2)
        """
        return self._load

    @property
    def applied_loads(self):
        """
        Returns a list of all loads applied on the beam object.
        Each load in the list is a tuple of form (value, start, order, end).

        Examples
        ========
        There is a beam of length 4 meters. A moment of magnitude 3 Nm is
        applied in the clockwise direction at the starting point of the beam.
        A pointload of magnitude 4 N is applied from the top of the beam at
        2 meters from the starting point. Another pointload of magnitude 5 N
        is applied at same position.

        >>> from sympy.physics.continuum_mechanics.beam import Beam
        >>> from sympy import symbols
        >>> E, I = symbols('E, I')
        >>> b = Beam(4, E, I)
        >>> b.apply_load(-3, 0, -2)
        >>> b.apply_load(4, 2, -1)
        >>> b.apply_load(5, 2, -1)
        >>> b.load
        -3*SingularityFunction(x, 0, -2) + 9*SingularityFunction(x, 2, -1)
        >>> b.applied_loads
        [(-3, 0, -2, None), (4, 2, -1, None), (5, 2, -1, None)]
        """
        return self._applied_loads

    def solve_for_reaction_loads(self, *reactions):
        """
        Solves for the reaction forces.

        Examples
        ========
        There is a beam of length 30 meters. A moment of magnitude 120 Nm is
        applied in the clockwise direction at the end of the beam. A pointload
        of magnitude 8 N is applied from the top of the beam at the starting
        point. There are two simple supports below the beam. One at the end
        and another one at a distance of 10 meters from the start. The
        deflection is restricted at both the supports.

        Using the sign convention of upward forces and clockwise moment
        being positive.

        >>> from sympy.physics.continuum_mechanics.beam import Beam
        >>> from sympy import symbols
        >>> E, I = symbols('E, I')
        >>> R1, R2 = symbols('R1, R2')
        >>> b = Beam(30, E, I)
        >>> b.apply_load(-8, 0, -1)
        >>> b.apply_load(R1, 10, -1)  # Reaction force at x = 10
        >>> b.apply_load(R2, 30, -1)  # Reaction force at x = 30
        >>> b.apply_load(120, 30, -2)
        >>> b.bc_deflection = [(10, 0), (30, 0)]
        >>> b.load
        R1*SingularityFunction(x, 10, -1) + R2*SingularityFunction(x, 30, -1)
            - 8*SingularityFunction(x, 0, -1) + 120*SingularityFunction(x, 30, -2)
        >>> b.solve_for_reaction_loads(R1, R2)
        >>> b.reaction_loads
        {R1: 6, R2: 2}
        >>> b.load
        -8*SingularityFunction(x, 0, -1) + 6*SingularityFunction(x, 10, -1)
            + 120*SingularityFunction(x, 30, -2) + 2*SingularityFunction(x, 30, -1)
        """

        x = self.variable
        l = self.length
        C3 = Symbol('C3')
        C4 = Symbol('C4')
        rotation_jumps = tuple(self._rotation_hinge_symbols)
        deflection_jumps = tuple(self._sliding_hinge_symbols)

        shear_curve = limit(self.shear_force(), x, l)
        moment_curve = limit(self.bending_moment(), x, l)

        shear_force_eqs = []
        bending_moment_eqs = []
        slope_eqs = []
        deflection_eqs = []

        for position, value in self._boundary_conditions['shear force']:
            eqs = self.shear_force().subs(x, position) - value
            new_eqs = sum(arg for arg in eqs.args if not any(num.is_infinite for num in arg.args))
            shear_force_eqs.append(new_eqs)

        for position, value in self._boundary_conditions['bending moment']:
            eqs = self.bending_moment().subs(x, position) - value
            new_eqs = sum(arg for arg in eqs.args if not any(num.is_infinite for num in arg.args))
            bending_moment_eqs.append(new_eqs)

        slope_curve = integrate(self.bending_moment(), x) + C3
        for position, value in self._boundary_conditions['slope']:
            eqs = slope_curve.subs(x, position) - value
            slope_eqs.append(eqs)

        deflection_curve = integrate(slope_curve, x) + C4
        for position, value in self._boundary_conditions['deflection']:
            eqs = deflection_curve.subs(x, position) - value
            deflection_eqs.append(eqs)

        solution = list((linsolve([shear_curve, moment_curve] + shear_force_eqs + bending_moment_eqs + slope_eqs
                            + deflection_eqs, (C3, C4) + reactions + rotation_jumps + deflection_jumps).args)[0])
        reaction_index = 2+len(reactions)
        rotation_index = reaction_index + len(rotation_jumps)
        reaction_solution = solution[2:reaction_index]
        rotation_solution = solution[reaction_index:rotation_index]
        deflection_solution = solution[rotation_index:]

        self._reaction_loads = dict(zip(reactions, reaction_solution))
        self._rotation_jumps = dict(zip(rotation_jumps, rotation_solution))
        self._deflection_jumps = dict(zip(deflection_jumps, deflection_solution))
        self._load = self._load.subs(self._reaction_loads)
        self._load = self._load.subs(self._rotation_jumps)
        self._load = self._load.subs(self._deflection_jumps)

    def shear_force(self):
        """
        Returns a Singularity Function expression which represents
        the shear force curve of the Beam object.

        Examples
        ========
        There is a beam of length 30 meters. A moment of magnitude 120 Nm is
        applied in the clockwise direction at the end of the beam. A pointload
        of magnitude 8 N is applied from the top of the beam at the starting
        point. There are two simple supports below the beam. One at the end
        and another one at a distance of 10 meters from the start. The
        deflection is restricted at both the supports.

        Using the sign convention of upward forces and clockwise moment
        being positive.

        >>> from sympy.physics.continuum_mechanics.beam import Beam
        >>> from sympy import symbols
        >>> E, I = symbols('E, I')
        >>> R1, R2 = symbols('R1, R2')
        >>> b = Beam(30, E, I)
        >>> b.apply_load(-8, 0, -1)
        >>> b.apply_load(R1, 10, -1)
        >>> b.apply_load(R2, 30, -1)
        >>> b.apply_load(120, 30, -2)
        >>> b.bc_deflection = [(10, 0), (30, 0)]
        >>> b.solve_for_reaction_loads(R1, R2)
        >>> b.shear_force()
        8*SingularityFunction(x, 0, 0) - 6*SingularityFunction(x, 10, 0) - 120*SingularityFunction(x, 30, -1) - 2*SingularityFunction(x, 30, 0)
        """
        x = self.variable
        return -integrate(self.load, x)

    def max_shear_force(self):
        """Returns maximum Shear force and its coordinate
        in the Beam object."""
        shear_curve = self.shear_force()
        x = self.variable

        terms = shear_curve.args
        singularity = []        # Points at which shear function changes
        for term in terms:
            if isinstance(term, Mul):
                term = term.args[-1]    # SingularityFunction in the term
            singularity.append(term.args[1])
        singularity = list(set(singularity))
        singularity.sort()

        intervals = []    # List of Intervals with discrete value of shear force
        shear_values = []   # List of values of shear force in each interval
        for i, s in enumerate(singularity):
            if s == 0:
                continue
            try:
                shear_slope = Piecewise((float("nan"), x<=singularity[i-1]),(self._load.rewrite(Piecewise), x<s), (float("nan"), True))
                points = solve(shear_slope, x)
                val = []
                for point in points:
                    val.append(abs(shear_curve.subs(x, point)))
                points.extend([singularity[i-1], s])
                val += [abs(limit(shear_curve, x, singularity[i-1], '+')), abs(limit(shear_curve, x, s, '-'))]
                max_shear = max(val)
                shear_values.append(max_shear)
                intervals.append(points[val.index(max_shear)])
            # If shear force in a particular Interval has zero or constant
            # slope, then above block gives NotImplementedError as
            # solve can't represent Interval solutions.
            except NotImplementedError:
                initial_shear = limit(shear_curve, x, singularity[i-1], '+')
                final_shear = limit(shear_curve, x, s, '-')
                # If shear_curve has a constant slope(it is a line).
                if shear_curve.subs(x, (singularity[i-1] + s)/2) == (initial_shear + final_shear)/2 and initial_shear != final_shear:
                    shear_values.extend([initial_shear, final_shear])
                    intervals.extend([singularity[i-1], s])
                else:    # shear_curve has same value in whole Interval
                    shear_values.append(final_shear)
                    intervals.append(Interval(singularity[i-1], s))

        shear_values = list(map(abs, shear_values))
        maximum_shear = max(shear_values)
        point = intervals[shear_values.index(maximum_shear)]
        return (point, maximum_shear)

    def bending_moment(self):
        """
        Returns a Singularity Function expression which represents
        the bending moment curve of the Beam object.

        Examples
        ========
        There is a beam of length 30 meters. A moment of magnitude 120 Nm is
        applied in the clockwise direction at the end of the beam. A pointload
        of magnitude 8 N is applied from the top of the beam at the starting
        point. There are two simple supports below the beam. One at the end
        and another one at a distance of 10 meters from the start. The
        deflection is restricted at both the supports.

        Using the sign convention of upward forces and clockwise moment
        being positive.

        >>> from sympy.physics.continuum_mechanics.beam import Beam
        >>> from sympy import symbols
        >>> E, I = symbols('E, I')
        >>> R1, R2 = symbols('R1, R2')
        >>> b = Beam(30, E, I)
        >>> b.apply_load(-8, 0, -1)
        >>> b.apply_load(R1, 10, -1)
        >>> b.apply_load(R2, 30, -1)
        >>> b.apply_load(120, 30, -2)
        >>> b.bc_deflection = [(10, 0), (30, 0)]
        >>> b.solve_for_reaction_loads(R1, R2)
        >>> b.bending_moment()
        8*SingularityFunction(x, 0, 1) - 6*SingularityFunction(x, 10, 1) - 120*SingularityFunction(x, 30, 0) - 2*SingularityFunction(x, 30, 1)
        """
        x = self.variable
        return integrate(self.shear_force(), x)

    def max_bmoment(self):
        """Returns maximum Shear force and its coordinate
        in the Beam object."""
        bending_curve = self.bending_moment()
        x = self.variable

        terms = bending_curve.args
        singularity = []        # Points at which bending moment changes
        for term in terms:
            if isinstance(term, Mul):
                term = term.args[-1]    # SingularityFunction in the term
            singularity.append(term.args[1])
        singularity = list(set(singularity))
        singularity.sort()

        intervals = []    # List of Intervals with discrete value of bending moment
        moment_values = []   # List of values of bending moment in each interval
        for i, s in enumerate(singularity):
            if s == 0:
                continue
            try:
                moment_slope = Piecewise(
                    (float("nan"), x <= singularity[i - 1]),
                    (self.shear_force().rewrite(Piecewise), x < s),
                    (float("nan"), True))
                points = solve(moment_slope, x)
                val = []
                for point in points:
                    val.append(abs(bending_curve.subs(x, point)))
                points.extend([singularity[i-1], s])
                val += [abs(limit(bending_curve, x, singularity[i-1], '+')), abs(limit(bending_curve, x, s, '-'))]
                max_moment = max(val)
                moment_values.append(max_moment)
                intervals.append(points[val.index(max_moment)])

            # If bending moment in a particular Interval has zero or constant
            # slope, then above block gives NotImplementedError as solve
            # can't represent Interval solutions.
            except NotImplementedError:
                initial_moment = limit(bending_curve, x, singularity[i-1], '+')
                final_moment = limit(bending_curve, x, s, '-')
                # If bending_curve has a constant slope(it is a line).
                if bending_curve.subs(x, (singularity[i-1] + s)/2) == (initial_moment + final_moment)/2 and initial_moment != final_moment:
                    moment_values.extend([initial_moment, final_moment])
                    intervals.extend([singularity[i-1], s])
                else:    # bending_curve has same value in whole Interval
                    moment_values.append(final_moment)
                    intervals.append(Interval(singularity[i-1], s))

        moment_values = list(map(abs, moment_values))
        maximum_moment = max(moment_values)
        point = intervals[moment_values.index(maximum_moment)]
        return (point, maximum_moment)

    def point_cflexure(self):
        """
        Returns a Set of point(s) with zero bending moment and
        where bending moment curve of the beam object changes
        its sign from negative to positive or vice versa.

        Examples
        ========
        There is is 10 meter long overhanging beam. There are
        two simple supports below the beam. One at the start
        and another one at a distance of 6 meters from the start.
        Point loads of magnitude 10KN and 20KN are applied at
        2 meters and 4 meters from start respectively. A Uniformly
        distribute load of magnitude of magnitude 3KN/m is also
        applied on top starting from 6 meters away from starting
        point till end.
        Using the sign convention of upward forces and clockwise moment
        being positive.

        >>> from sympy.physics.continuum_mechanics.beam import Beam
        >>> from sympy import symbols
        >>> E, I = symbols('E, I')
        >>> b = Beam(10, E, I)
        >>> b.apply_load(-4, 0, -1)
        >>> b.apply_load(-46, 6, -1)
        >>> b.apply_load(10, 2, -1)
        >>> b.apply_load(20, 4, -1)
        >>> b.apply_load(3, 6, 0)
        >>> b.point_cflexure()
        [10/3]
        """

        # To restrict the range within length of the Beam
        moment_curve = Piecewise((float("nan"), self.variable<=0),
                (self.bending_moment(), self.variable<self.length),
                (float("nan"), True))

        points = solve(moment_curve.rewrite(Piecewise), self.variable,
                        domain=S.Reals)
        return points

    def slope(self):
        """
        Returns a Singularity Function expression which represents
        the slope the elastic curve of the Beam object.

        Examples
        ========
        There is a beam of length 30 meters. A moment of magnitude 120 Nm is
        applied in the clockwise direction at the end of the beam. A pointload
        of magnitude 8 N is applied from the top of the beam at the starting
        point. There are two simple supports below the beam. One at the end
        and another one at a distance of 10 meters from the start. The
        deflection is restricted at both the supports.

        Using the sign convention of upward forces and clockwise moment
        being positive.

        >>> from sympy.physics.continuum_mechanics.beam import Beam
        >>> from sympy import symbols
        >>> E, I = symbols('E, I')
        >>> R1, R2 = symbols('R1, R2')
        >>> b = Beam(30, E, I)
        >>> b.apply_load(-8, 0, -1)
        >>> b.apply_load(R1, 10, -1)
        >>> b.apply_load(R2, 30, -1)
        >>> b.apply_load(120, 30, -2)
        >>> b.bc_deflection = [(10, 0), (30, 0)]
        >>> b.solve_for_reaction_loads(R1, R2)
        >>> b.slope()
        (-4*SingularityFunction(x, 0, 2) + 3*SingularityFunction(x, 10, 2)
            + 120*SingularityFunction(x, 30, 1) + SingularityFunction(x, 30, 2) + 4000/3)/(E*I)
        """
        x = self.variable
        E = self.elastic_modulus
        I = self.second_moment

        if not self._boundary_conditions['slope']:
            return diff(self.deflection(), x)
        if isinstance(I, Piecewise) and self._joined_beam:
            args = I.args
            slope = 0
            prev_slope = 0
            prev_end = 0
            for i in range(len(args)):
                if i != 0:
                    prev_end = args[i-1][1].args[1]
                slope_value = -S.One/E*integrate(self.bending_moment()/args[i][0], (x, prev_end, x))
                if i != len(args) - 1:
                    slope += (prev_slope + slope_value)*SingularityFunction(x, prev_end, 0) - \
                        (prev_slope + slope_value)*SingularityFunction(x, args[i][1].args[1], 0)
                else:
                    slope += (prev_slope + slope_value)*SingularityFunction(x, prev_end, 0)
                prev_slope = slope_value.subs(x, args[i][1].args[1])
            return slope

        C3 = Symbol('C3')
        slope_curve = -integrate(S.One/(E*I)*self.bending_moment(), x) + C3

        bc_eqs = []
        for position, value in self._boundary_conditions['slope']:
            eqs = slope_curve.subs(x, position) - value
            bc_eqs.append(eqs)
        constants = list(linsolve(bc_eqs, C3))
        slope_curve = slope_curve.subs({C3: constants[0][0]})
        return slope_curve

    def deflection(self):
        """
        Returns a Singularity Function expression which represents
        the elastic curve or deflection of the Beam object.

        Examples
        ========
        There is a beam of length 30 meters. A moment of magnitude 120 Nm is
        applied in the clockwise direction at the end of the beam. A pointload
        of magnitude 8 N is applied from the top of the beam at the starting
        point. There are two simple supports below the beam. One at the end
        and another one at a distance of 10 meters from the start. The
        deflection is restricted at both the supports.

        Using the sign convention of upward forces and clockwise moment
        being positive.

        >>> from sympy.physics.continuum_mechanics.beam import Beam
        >>> from sympy import symbols
        >>> E, I = symbols('E, I')
        >>> R1, R2 = symbols('R1, R2')
        >>> b = Beam(30, E, I)
        >>> b.apply_load(-8, 0, -1)
        >>> b.apply_load(R1, 10, -1)
        >>> b.apply_load(R2, 30, -1)
        >>> b.apply_load(120, 30, -2)
        >>> b.bc_deflection = [(10, 0), (30, 0)]
        >>> b.solve_for_reaction_loads(R1, R2)
        >>> b.deflection()
        (4000*x/3 - 4*SingularityFunction(x, 0, 3)/3 + SingularityFunction(x, 10, 3)
            + 60*SingularityFunction(x, 30, 2) + SingularityFunction(x, 30, 3)/3 - 12000)/(E*I)
        """
        x = self.variable
        E = self.elastic_modulus
        I = self.second_moment
        if not self._boundary_conditions['deflection'] and not self._boundary_conditions['slope']:
            if isinstance(I, Piecewise) and self._joined_beam:
                args = I.args
                prev_slope = 0
                prev_def = 0
                prev_end = 0
                deflection = 0
                for i in range(len(args)):
                    if i != 0:
                        prev_end = args[i-1][1].args[1]
                    slope_value = -S.One/E*integrate(self.bending_moment()/args[i][0], (x, prev_end, x))
                    recent_segment_slope = prev_slope + slope_value
                    deflection_value = integrate(recent_segment_slope, (x, prev_end, x))
                    if i != len(args) - 1:
                        deflection += (prev_def + deflection_value)*SingularityFunction(x, prev_end, 0) \
                            - (prev_def + deflection_value)*SingularityFunction(x, args[i][1].args[1], 0)
                    else:
                        deflection += (prev_def + deflection_value)*SingularityFunction(x, prev_end, 0)
                    prev_slope = slope_value.subs(x, args[i][1].args[1])
                    prev_def = deflection_value.subs(x, args[i][1].args[1])
                return deflection
            base_char = self._base_char
            constants = symbols(base_char + '3:5')
            return S.One/(E*I)*integrate(-integrate(self.bending_moment(), x), x) + constants[0]*x + constants[1]
        elif not self._boundary_conditions['deflection']:
            base_char = self._base_char
            constant = symbols(base_char + '4')
            return integrate(self.slope(), x) + constant
        elif not self._boundary_conditions['slope'] and self._boundary_conditions['deflection']:
            if isinstance(I, Piecewise) and self._joined_beam:
                args = I.args
                prev_slope = 0
                prev_def = 0
                prev_end = 0
                deflection = 0
                for i in range(len(args)):
                    if i != 0:
                        prev_end = args[i-1][1].args[1]
                    slope_value = -S.One/E*integrate(self.bending_moment()/args[i][0], (x, prev_end, x))
                    recent_segment_slope = prev_slope + slope_value
                    deflection_value = integrate(recent_segment_slope, (x, prev_end, x))
                    if i != len(args) - 1:
                        deflection += (prev_def + deflection_value)*SingularityFunction(x, prev_end, 0) \
                            - (prev_def + deflection_value)*SingularityFunction(x, args[i][1].args[1], 0)
                    else:
                        deflection += (prev_def + deflection_value)*SingularityFunction(x, prev_end, 0)
                    prev_slope = slope_value.subs(x, args[i][1].args[1])
                    prev_def = deflection_value.subs(x, args[i][1].args[1])
                return deflection
            base_char = self._base_char
            C3, C4 = symbols(base_char + '3:5')    # Integration constants
            slope_curve = -integrate(self.bending_moment(), x) + C3
            deflection_curve = integrate(slope_curve, x) + C4
            bc_eqs = []
            for position, value in self._boundary_conditions['deflection']:
                eqs = deflection_curve.subs(x, position) - value
                bc_eqs.append(eqs)
            constants = list(linsolve(bc_eqs, (C3, C4)))
            deflection_curve = deflection_curve.subs({C3: constants[0][0], C4: constants[0][1]})
            return S.One/(E*I)*deflection_curve

        if isinstance(I, Piecewise) and self._joined_beam:
            args = I.args
            prev_slope = 0
            prev_def = 0
            prev_end = 0
            deflection = 0
            for i in range(len(args)):
                if i != 0:
                    prev_end = args[i-1][1].args[1]
                slope_value = S.One/E*integrate(self.bending_moment()/args[i][0], (x, prev_end, x))
                recent_segment_slope = prev_slope + slope_value
                deflection_value = integrate(recent_segment_slope, (x, prev_end, x))
                if i != len(args) - 1:
                    deflection += (prev_def + deflection_value)*SingularityFunction(x, prev_end, 0) \
                        - (prev_def + deflection_value)*SingularityFunction(x, args[i][1].args[1], 0)
                else:
                    deflection += (prev_def + deflection_value)*SingularityFunction(x, prev_end, 0)
                prev_slope = slope_value.subs(x, args[i][1].args[1])
                prev_def = deflection_value.subs(x, args[i][1].args[1])
            return deflection

        C4 = Symbol('C4')
        deflection_curve = integrate(self.slope(), x) + C4

        bc_eqs = []
        for position, value in self._boundary_conditions['deflection']:
            eqs = deflection_curve.subs(x, position) - value
            bc_eqs.append(eqs)

        constants = list(linsolve(bc_eqs, C4))
        deflection_curve = deflection_curve.subs({C4: constants[0][0]})
        return deflection_curve

    def max_deflection(self):
        """
        Returns point of max deflection and its corresponding deflection value
        in a Beam object.
        """

        # To restrict the range within length of the Beam
        slope_curve = Piecewise((float("nan"), self.variable<=0),
                (self.slope(), self.variable<self.length),
                (float("nan"), True))

        points = solve(slope_curve.rewrite(Piecewise), self.variable,
                        domain=S.Reals)
        deflection_curve = self.deflection()
        deflections = [deflection_curve.subs(self.variable, x) for x in points]
        deflections = list(map(abs, deflections))
        if len(deflections) != 0:
            max_def = max(deflections)
            return (points[deflections.index(max_def)], max_def)
        else:
            return None

    def shear_stress(self):
        """
        Returns an expression representing the Shear Stress
        curve of the Beam object.
        """
        return self.shear_force()/self._area

    def plot_shear_stress(self, subs=None):
        """

        Returns a plot of shear stress present in the beam object.

        Parameters
        ==========
        subs : dictionary
            Python dictionary containing Symbols as key and their
            corresponding values.

        Examples
        ========
        There is a beam of length 8 meters and area of cross section 2 square
        meters. A constant distributed load of 10 KN/m is applied from half of
        the beam till the end. There are two simple supports below the beam,
        one at the starting point and another at the ending point of the beam.
        A pointload of magnitude 5 KN is also applied from top of the
        beam, at a distance of 4 meters from the starting point.
        Take E = 200 GPa and I = 400*(10**-6) meter**4.

        Using the sign convention of downwards forces being positive.

        .. plot::
            :context: close-figs
            :format: doctest
            :include-source: True

            >>> from sympy.physics.continuum_mechanics.beam import Beam
            >>> from sympy import symbols
            >>> R1, R2 = symbols('R1, R2')
            >>> b = Beam(8, 200*(10**9), 400*(10**-6), 2)
            >>> b.apply_load(5000, 2, -1)
            >>> b.apply_load(R1, 0, -1)
            >>> b.apply_load(R2, 8, -1)
            >>> b.apply_load(10000, 4, 0, end=8)
            >>> b.bc_deflection = [(0, 0), (8, 0)]
            >>> b.solve_for_reaction_loads(R1, R2)
            >>> b.plot_shear_stress()
            Plot object containing:
            [0]: cartesian line: 6875*SingularityFunction(x, 0, 0) - 2500*SingularityFunction(x, 2, 0)
            - 5000*SingularityFunction(x, 4, 1) + 15625*SingularityFunction(x, 8, 0)
            + 5000*SingularityFunction(x, 8, 1) for x over (0.0, 8.0)
        """

        shear_stress = self.shear_stress()
        x = self.variable
        length = self.length

        if subs is None:
            subs = {}
        for sym in shear_stress.atoms(Symbol):
            if sym != x and sym not in subs:
                raise ValueError('value of %s was not passed.' %sym)

        if length in subs:
            length = subs[length]

        # Returns Plot of Shear Stress
        return plot (shear_stress.subs(subs), (x, 0, length),
        title='Shear Stress', xlabel=r'$\mathrm{x}$', ylabel=r'$\tau$',
        line_color='r')


    def plot_shear_force(self, subs=None):
        """

        Returns a plot for Shear force present in the Beam object.

        Parameters
        ==========
        subs : dictionary
            Python dictionary containing Symbols as key and their
            corresponding values.

        Examples
        ========
        There is a beam of length 8 meters. A constant distributed load of 10 KN/m
        is applied from half of the beam till the end. There are two simple supports
        below the beam, one at the starting point and another at the ending point
        of the beam. A pointload of magnitude 5 KN is also applied from top of the
        beam, at a distance of 4 meters from the starting point.
        Take E = 200 GPa and I = 400*(10**-6) meter**4.

        Using the sign convention of downwards forces being positive.

        .. plot::
            :context: close-figs
            :format: doctest
            :include-source: True

            >>> from sympy.physics.continuum_mechanics.beam import Beam
            >>> from sympy import symbols
            >>> R1, R2 = symbols('R1, R2')
            >>> b = Beam(8, 200*(10**9), 400*(10**-6))
            >>> b.apply_load(5000, 2, -1)
            >>> b.apply_load(R1, 0, -1)
            >>> b.apply_load(R2, 8, -1)
            >>> b.apply_load(10000, 4, 0, end=8)
            >>> b.bc_deflection = [(0, 0), (8, 0)]
            >>> b.solve_for_reaction_loads(R1, R2)
            >>> b.plot_shear_force()
            Plot object containing:
            [0]: cartesian line: 13750*SingularityFunction(x, 0, 0) - 5000*SingularityFunction(x, 2, 0)
            - 10000*SingularityFunction(x, 4, 1) + 31250*SingularityFunction(x, 8, 0)
            + 10000*SingularityFunction(x, 8, 1) for x over (0.0, 8.0)
        """
        shear_force = self.shear_force()
        if subs is None:
            subs = {}
        for sym in shear_force.atoms(Symbol):
            if sym == self.variable:
                continue
            if sym not in subs:
                raise ValueError('Value of %s was not passed.' %sym)
        if self.length in subs:
            length = subs[self.length]
        else:
            length = self.length
        return plot(shear_force.subs(subs), (self.variable, 0, length), title='Shear Force',
                xlabel=r'$\mathrm{x}$', ylabel=r'$\mathrm{V}$', line_color='g')

    def plot_bending_moment(self, subs=None):
        """

        Returns a plot for Bending moment present in the Beam object.

        Parameters
        ==========
        subs : dictionary
            Python dictionary containing Symbols as key and their
            corresponding values.

        Examples
        ========
        There is a beam of length 8 meters. A constant distributed load of 10 KN/m
        is applied from half of the beam till the end. There are two simple supports
        below the beam, one at the starting point and another at the ending point
        of the beam. A pointload of magnitude 5 KN is also applied from top of the
        beam, at a distance of 4 meters from the starting point.
        Take E = 200 GPa and I = 400*(10**-6) meter**4.

        Using the sign convention of downwards forces being positive.

        .. plot::
            :context: close-figs
            :format: doctest
            :include-source: True

            >>> from sympy.physics.continuum_mechanics.beam import Beam
            >>> from sympy import symbols
            >>> R1, R2 = symbols('R1, R2')
            >>> b = Beam(8, 200*(10**9), 400*(10**-6))
            >>> b.apply_load(5000, 2, -1)
            >>> b.apply_load(R1, 0, -1)
            >>> b.apply_load(R2, 8, -1)
            >>> b.apply_load(10000, 4, 0, end=8)
            >>> b.bc_deflection = [(0, 0), (8, 0)]
            >>> b.solve_for_reaction_loads(R1, R2)
            >>> b.plot_bending_moment()
            Plot object containing:
            [0]: cartesian line: 13750*SingularityFunction(x, 0, 1) - 5000*SingularityFunction(x, 2, 1)
            - 5000*SingularityFunction(x, 4, 2) + 31250*SingularityFunction(x, 8, 1)
            + 5000*SingularityFunction(x, 8, 2) for x over (0.0, 8.0)
        """
        bending_moment = self.bending_moment()
        if subs is None:
            subs = {}
        for sym in bending_moment.atoms(Symbol):
            if sym == self.variable:
                continue
            if sym not in subs:
                raise ValueError('Value of %s was not passed.' %sym)
        if self.length in subs:
            length = subs[self.length]
        else:
            length = self.length
        return plot(bending_moment.subs(subs), (self.variable, 0, length), title='Bending Moment',
                xlabel=r'$\mathrm{x}$', ylabel=r'$\mathrm{M}$', line_color='b')

    def plot_slope(self, subs=None):
        """

        Returns a plot for slope of deflection curve of the Beam object.

        Parameters
        ==========
        subs : dictionary
            Python dictionary containing Symbols as key and their
            corresponding values.

        Examples
        ========
        There is a beam of length 8 meters. A constant distributed load of 10 KN/m
        is applied from half of the beam till the end. There are two simple supports
        below the beam, one at the starting point and another at the ending point
        of the beam. A pointload of magnitude 5 KN is also applied from top of the
        beam, at a distance of 4 meters from the starting point.
        Take E = 200 GPa and I = 400*(10**-6) meter**4.

        Using the sign convention of downwards forces being positive.

        .. plot::
            :context: close-figs
            :format: doctest
            :include-source: True

            >>> from sympy.physics.continuum_mechanics.beam import Beam
            >>> from sympy import symbols
            >>> R1, R2 = symbols('R1, R2')
            >>> b = Beam(8, 200*(10**9), 400*(10**-6))
            >>> b.apply_load(5000, 2, -1)
            >>> b.apply_load(R1, 0, -1)
            >>> b.apply_load(R2, 8, -1)
            >>> b.apply_load(10000, 4, 0, end=8)
            >>> b.bc_deflection = [(0, 0), (8, 0)]
            >>> b.solve_for_reaction_loads(R1, R2)
            >>> b.plot_slope()
            Plot object containing:
            [0]: cartesian line: -8.59375e-5*SingularityFunction(x, 0, 2) + 3.125e-5*SingularityFunction(x, 2, 2)
            + 2.08333333333333e-5*SingularityFunction(x, 4, 3) - 0.0001953125*SingularityFunction(x, 8, 2)
            - 2.08333333333333e-5*SingularityFunction(x, 8, 3) + 0.00138541666666667 for x over (0.0, 8.0)
        """
        slope = self.slope()
        if subs is None:
            subs = {}
        for sym in slope.atoms(Symbol):
            if sym == self.variable:
                continue
            if sym not in subs:
                raise ValueError('Value of %s was not passed.' %sym)
        if self.length in subs:
            length = subs[self.length]
        else:
            length = self.length
        return plot(slope.subs(subs), (self.variable, 0, length), title='Slope',
                xlabel=r'$\mathrm{x}$', ylabel=r'$\theta$', line_color='m')

    def plot_deflection(self, subs=None):
        """

        Returns a plot for deflection curve of the Beam object.

        Parameters
        ==========
        subs : dictionary
            Python dictionary containing Symbols as key and their
            corresponding values.

        Examples
        ========
        There is a beam of length 8 meters. A constant distributed load of 10 KN/m
        is applied from half of the beam till the end. There are two simple supports
        below the beam, one at the starting point and another at the ending point
        of the beam. A pointload of magnitude 5 KN is also applied from top of the
        beam, at a distance of 4 meters from the starting point.
        Take E = 200 GPa and I = 400*(10**-6) meter**4.

        Using the sign convention of downwards forces being positive.

        .. plot::
            :context: close-figs
            :format: doctest
            :include-source: True

            >>> from sympy.physics.continuum_mechanics.beam import Beam
            >>> from sympy import symbols
            >>> R1, R2 = symbols('R1, R2')
            >>> b = Beam(8, 200*(10**9), 400*(10**-6))
            >>> b.apply_load(5000, 2, -1)
            >>> b.apply_load(R1, 0, -1)
            >>> b.apply_load(R2, 8, -1)
            >>> b.apply_load(10000, 4, 0, end=8)
            >>> b.bc_deflection = [(0, 0), (8, 0)]
            >>> b.solve_for_reaction_loads(R1, R2)
            >>> b.plot_deflection()
            Plot object containing:
            [0]: cartesian line: 0.00138541666666667*x - 2.86458333333333e-5*SingularityFunction(x, 0, 3)
            + 1.04166666666667e-5*SingularityFunction(x, 2, 3) + 5.20833333333333e-6*SingularityFunction(x, 4, 4)
            - 6.51041666666667e-5*SingularityFunction(x, 8, 3) - 5.20833333333333e-6*SingularityFunction(x, 8, 4)
            for x over (0.0, 8.0)
        """
        deflection = self.deflection()
        if subs is None:
            subs = {}
        for sym in deflection.atoms(Symbol):
            if sym == self.variable:
                continue
            if sym not in subs:
                raise ValueError('Value of %s was not passed.' %sym)
        if self.length in subs:
            length = subs[self.length]
        else:
            length = self.length
        return plot(deflection.subs(subs), (self.variable, 0, length),
                    title='Deflection', xlabel=r'$\mathrm{x}$', ylabel=r'$\delta$',
                    line_color='r')


    def plot_loading_results(self, subs=None):
        """
        Returns a subplot of Shear Force, Bending Moment,
        Slope and Deflection of the Beam object.

        Parameters
        ==========

        subs : dictionary
               Python dictionary containing Symbols as key and their
               corresponding values.

        Examples
        ========

        There is a beam of length 8 meters. A constant distributed load of 10 KN/m
        is applied from half of the beam till the end. There are two simple supports
        below the beam, one at the starting point and another at the ending point
        of the beam. A pointload of magnitude 5 KN is also applied from top of the
        beam, at a distance of 4 meters from the starting point.
        Take E = 200 GPa and I = 400*(10**-6) meter**4.

        Using the sign convention of downwards forces being positive.

        .. plot::
            :context: close-figs
            :format: doctest
            :include-source: True

            >>> from sympy.physics.continuum_mechanics.beam import Beam
            >>> from sympy import symbols
            >>> R1, R2 = symbols('R1, R2')
            >>> b = Beam(8, 200*(10**9), 400*(10**-6))
            >>> b.apply_load(5000, 2, -1)
            >>> b.apply_load(R1, 0, -1)
            >>> b.apply_load(R2, 8, -1)
            >>> b.apply_load(10000, 4, 0, end=8)
            >>> b.bc_deflection = [(0, 0), (8, 0)]
            >>> b.solve_for_reaction_loads(R1, R2)
            >>> axes = b.plot_loading_results()
        """
        length = self.length
        variable = self.variable
        if subs is None:
            subs = {}
        for sym in self.deflection().atoms(Symbol):
            if sym == self.variable:
                continue
            if sym not in subs:
                raise ValueError('Value of %s was not passed.' %sym)
        if length in subs:
            length = subs[length]
        ax1 = plot(self.shear_force().subs(subs), (variable, 0, length),
                   title="Shear Force", xlabel=r'$\mathrm{x}$', ylabel=r'$\mathrm{V}$',
                   line_color='g', show=False)
        ax2 = plot(self.bending_moment().subs(subs), (variable, 0, length),
                   title="Bending Moment", xlabel=r'$\mathrm{x}$', ylabel=r'$\mathrm{M}$',
                   line_color='b', show=False)
        ax3 = plot(self.slope().subs(subs), (variable, 0, length),
                   title="Slope", xlabel=r'$\mathrm{x}$', ylabel=r'$\theta$',
                   line_color='m', show=False)
        ax4 = plot(self.deflection().subs(subs), (variable, 0, length),
                   title="Deflection", xlabel=r'$\mathrm{x}$', ylabel=r'$\delta$',
                   line_color='r', show=False)

        return PlotGrid(4, 1, ax1, ax2, ax3, ax4)

    def _solve_for_ild_equations(self):
        """

        Helper function for I.L.D. It takes the unsubstituted
        copy of the load equation and uses it to calculate shear force and bending
        moment equations.
        """
        if self._applied_rotation_hinges or self._applied_sliding_hinges:
            raise NotImplementedError("I.L.D. calculations are not implemented for beams with hinges.")
        x = self.variable
        shear_force = -integrate(self._original_load, x)
        bending_moment = integrate(shear_force, x)

        return shear_force, bending_moment

    def solve_for_ild_reactions(self, value, *reactions):
        """

        Determines the Influence Line Diagram equations for reaction
        forces under the effect of a moving load.

        Parameters
        ==========
        value : Integer
            Magnitude of moving load
        reactions :
            The reaction forces applied on the beam.

        Examples
        ========

        There is a beam of length 10 meters. There are two simple supports
        below the beam, one at the starting point and another at the ending
        point of the beam. Calculate the I.L.D. equations for reaction forces
        under the effect of a moving load of magnitude 1kN.

        Using the sign convention of downwards forces being positive.

        .. plot::
            :context: close-figs
            :format: doctest
            :include-source: True

            >>> from sympy import symbols
            >>> from sympy.physics.continuum_mechanics.beam import Beam
            >>> E, I = symbols('E, I')
            >>> R_0, R_10 = symbols('R_0, R_10')
            >>> b = Beam(10, E, I)
            >>> p0 = b.apply_support(0, 'roller')
            >>> p10 = b.apply_support(10, 'roller')
            >>> b.solve_for_ild_reactions(1,R_0,R_10)
            >>> b.ild_reactions
            {R_0: x/10 - 1, R_10: -x/10}

        """
        shear_force, bending_moment = self._solve_for_ild_equations()
        x = self.variable
        l = self.length
        C3 = Symbol('C3')
        C4 = Symbol('C4')

        shear_curve = limit(shear_force, x, l) - value
        moment_curve = limit(bending_moment, x, l) - value*(l-x)

        slope_eqs = []
        deflection_eqs = []

        slope_curve = integrate(bending_moment, x) + C3
        for position, value in self._boundary_conditions['slope']:
            eqs = slope_curve.subs(x, position) - value
            slope_eqs.append(eqs)

        deflection_curve = integrate(slope_curve, x) + C4
        for position, value in self._boundary_conditions['deflection']:
            eqs = deflection_curve.subs(x, position) - value
            deflection_eqs.append(eqs)

        solution = list((linsolve([shear_curve, moment_curve] + slope_eqs
                            + deflection_eqs, (C3, C4) + reactions).args)[0])
        solution = solution[2:]

        # Determining the equations and solving them.
        self._ild_reactions = dict(zip(reactions, solution))

    def plot_ild_reactions(self, subs=None):
        """

        Plots the Influence Line Diagram of Reaction Forces
        under the effect of a moving load. This function
        should be called after calling solve_for_ild_reactions().

        Parameters
        ==========

        subs : dictionary
               Python dictionary containing Symbols as key and their
               corresponding values.

        Examples
        ========

        There is a beam of length 10 meters. A point load of magnitude 5KN
        is also applied from top of the beam, at a distance of 4 meters
        from the starting point. There are two simple supports below the
        beam, located at the starting point and at a distance of 7 meters
        from the starting point. Plot the I.L.D. equations for reactions
        at both support points under the effect of a moving load
        of magnitude 1kN.

        Using the sign convention of downwards forces being positive.

        .. plot::
            :context: close-figs
            :format: doctest
            :include-source: True

            >>> from sympy import symbols
            >>> from sympy.physics.continuum_mechanics.beam import Beam
            >>> E, I = symbols('E, I')
            >>> R_0, R_7 = symbols('R_0, R_7')
            >>> b = Beam(10, E, I)
            >>> p0 = b.apply_support(0, 'roller')
            >>> p7 = b.apply_support(7, 'roller')
            >>> b.apply_load(5,4,-1)
            >>> b.solve_for_ild_reactions(1,R_0,R_7)
            >>> b.ild_reactions
            {R_0: x/7 - 22/7, R_7: -x/7 - 20/7}
            >>> b.plot_ild_reactions()
            PlotGrid object containing:
            Plot[0]:Plot object containing:
            [0]: cartesian line: x/7 - 22/7 for x over (0.0, 10.0)
            Plot[1]:Plot object containing:
            [0]: cartesian line: -x/7 - 20/7 for x over (0.0, 10.0)

        """
        if not self._ild_reactions:
            raise ValueError("I.L.D. reaction equations not found. Please use solve_for_ild_reactions() to generate the I.L.D. reaction equations.")

        x = self.variable
        ildplots = []

        if subs is None:
            subs = {}

        for reaction in self._ild_reactions:
            for sym in self._ild_reactions[reaction].atoms(Symbol):
                if sym != x and sym not in subs:
                    raise ValueError('Value of %s was not passed.' %sym)

        for sym in self._length.atoms(Symbol):
            if sym != x and sym not in subs:
                raise ValueError('Value of %s was not passed.' %sym)

        for reaction in self._ild_reactions:
            ildplots.append(plot(self._ild_reactions[reaction].subs(subs),
            (x, 0, self._length.subs(subs)), title='I.L.D. for Reactions',
            xlabel=x, ylabel=reaction, line_color='blue', show=False))

        return PlotGrid(len(ildplots), 1, *ildplots)

    def solve_for_ild_shear(self, distance, value, *reactions):
        """

        Determines the Influence Line Diagram equations for shear at a
        specified point under the effect of a moving load.

        Parameters
        ==========
        distance : Integer
            Distance of the point from the start of the beam
            for which equations are to be determined
        value : Integer
            Magnitude of moving load
        reactions :
            The reaction forces applied on the beam.

        Examples
        ========

        There is a beam of length 12 meters. There are two simple supports
        below the beam, one at the starting point and another at a distance
        of 8 meters. Calculate the I.L.D. equations for Shear at a distance
        of 4 meters under the effect of a moving load of magnitude 1kN.

        Using the sign convention of downwards forces being positive.

        .. plot::
            :context: close-figs
            :format: doctest
            :include-source: True

            >>> from sympy import symbols
            >>> from sympy.physics.continuum_mechanics.beam import Beam
            >>> E, I = symbols('E, I')
            >>> R_0, R_8 = symbols('R_0, R_8')
            >>> b = Beam(12, E, I)
            >>> p0 = b.apply_support(0, 'roller')
            >>> p8 = b.apply_support(8, 'roller')
            >>> b.solve_for_ild_reactions(1, R_0, R_8)
            >>> b.solve_for_ild_shear(4, 1, R_0, R_8)
            >>> b.ild_shear
            Piecewise((x/8, x < 4), (x/8 - 1, x > 4))

        """

        x = self.variable
        l = self.length

        shear_force, _ = self._solve_for_ild_equations()

        shear_curve1 = value - limit(shear_force, x, distance)
        shear_curve2 = (limit(shear_force, x, l) - limit(shear_force, x, distance)) - value

        for reaction in reactions:
            shear_curve1 = shear_curve1.subs(reaction,self._ild_reactions[reaction])
            shear_curve2 = shear_curve2.subs(reaction,self._ild_reactions[reaction])

        shear_eq = Piecewise((shear_curve1, x < distance), (shear_curve2, x > distance))

        self._ild_shear = shear_eq

    def plot_ild_shear(self,subs=None):
        """

        Plots the Influence Line Diagram for Shear under the effect
        of a moving load. This function should be called after
        calling solve_for_ild_shear().

        Parameters
        ==========

        subs : dictionary
               Python dictionary containing Symbols as key and their
               corresponding values.

        Examples
        ========

        There is a beam of length 12 meters. There are two simple supports
        below the beam, one at the starting point and another at a distance
        of 8 meters. Plot the I.L.D. for Shear at a distance
        of 4 meters under the effect of a moving load of magnitude 1kN.

        Using the sign convention of downwards forces being positive.

        .. plot::
            :context: close-figs
            :format: doctest
            :include-source: True

            >>> from sympy import symbols
            >>> from sympy.physics.continuum_mechanics.beam import Beam
            >>> E, I = symbols('E, I')
            >>> R_0, R_8 = symbols('R_0, R_8')
            >>> b = Beam(12, E, I)
            >>> p0 = b.apply_support(0, 'roller')
            >>> p8 = b.apply_support(8, 'roller')
            >>> b.solve_for_ild_reactions(1, R_0, R_8)
            >>> b.solve_for_ild_shear(4, 1, R_0, R_8)
            >>> b.ild_shear
            Piecewise((x/8, x < 4), (x/8 - 1, x > 4))
            >>> b.plot_ild_shear()
            Plot object containing:
            [0]: cartesian line: Piecewise((x/8, x < 4), (x/8 - 1, x > 4)) for x over (0.0, 12.0)

        """

        if not self._ild_shear:
            raise ValueError("I.L.D. shear equation not found. Please use solve_for_ild_shear() to generate the I.L.D. shear equations.")

        x = self.variable
        l = self._length

        if subs is None:
            subs = {}

        for sym in self._ild_shear.atoms(Symbol):
            if sym != x and sym not in subs:
                raise ValueError('Value of %s was not passed.' %sym)

        for sym in self._length.atoms(Symbol):
            if sym != x and sym not in subs:
                raise ValueError('Value of %s was not passed.' %sym)

        return plot(self._ild_shear.subs(subs), (x, 0, l),  title='I.L.D. for Shear',
               xlabel=r'$\mathrm{X}$', ylabel=r'$\mathrm{V}$', line_color='blue',show=True)

    def solve_for_ild_moment(self, distance, value, *reactions):
        """

        Determines the Influence Line Diagram equations for moment at a
        specified point under the effect of a moving load.

        Parameters
        ==========
        distance : Integer
            Distance of the point from the start of the beam
            for which equations are to be determined
        value : Integer
            Magnitude of moving load
        reactions :
            The reaction forces applied on the beam.

        Examples
        ========

        There is a beam of length 12 meters. There are two simple supports
        below the beam, one at the starting point and another at a distance
        of 8 meters. Calculate the I.L.D. equations for Moment at a distance
        of 4 meters under the effect of a moving load of magnitude 1kN.

        Using the sign convention of downwards forces being positive.

        .. plot::
            :context: close-figs
            :format: doctest
            :include-source: True

            >>> from sympy import symbols
            >>> from sympy.physics.continuum_mechanics.beam import Beam
            >>> E, I = symbols('E, I')
            >>> R_0, R_8 = symbols('R_0, R_8')
            >>> b = Beam(12, E, I)
            >>> p0 = b.apply_support(0, 'roller')
            >>> p8 = b.apply_support(8, 'roller')
            >>> b.solve_for_ild_reactions(1, R_0, R_8)
            >>> b.solve_for_ild_moment(4, 1, R_0, R_8)
            >>> b.ild_moment
            Piecewise((-x/2, x < 4), (x/2 - 4, x > 4))

        """

        x = self.variable
        l = self.length

        _, moment = self._solve_for_ild_equations()

        moment_curve1 = value*(distance-x) - limit(moment, x, distance)
        moment_curve2= (limit(moment, x, l)-limit(moment, x, distance))-value*(l-x)

        for reaction in reactions:
            moment_curve1 = moment_curve1.subs(reaction, self._ild_reactions[reaction])
            moment_curve2 = moment_curve2.subs(reaction, self._ild_reactions[reaction])

        moment_eq = Piecewise((moment_curve1, x < distance), (moment_curve2, x > distance))
        self._ild_moment = moment_eq

    def plot_ild_moment(self,subs=None):
        """

        Plots the Influence Line Diagram for Moment under the effect
        of a moving load. This function should be called after
        calling solve_for_ild_moment().

        Parameters
        ==========

        subs : dictionary
               Python dictionary containing Symbols as key and their
               corresponding values.

        Examples
        ========

        There is a beam of length 12 meters. There are two simple supports
        below the beam, one at the starting point and another at a distance
        of 8 meters. Plot the I.L.D. for Moment at a distance
        of 4 meters under the effect of a moving load of magnitude 1kN.

        Using the sign convention of downwards forces being positive.

        .. plot::
            :context: close-figs
            :format: doctest
            :include-source: True

            >>> from sympy import symbols
            >>> from sympy.physics.continuum_mechanics.beam import Beam
            >>> E, I = symbols('E, I')
            >>> R_0, R_8 = symbols('R_0, R_8')
            >>> b = Beam(12, E, I)
            >>> p0 = b.apply_support(0, 'roller')
            >>> p8 = b.apply_support(8, 'roller')
            >>> b.solve_for_ild_reactions(1, R_0, R_8)
            >>> b.solve_for_ild_moment(4, 1, R_0, R_8)
            >>> b.ild_moment
            Piecewise((-x/2, x < 4), (x/2 - 4, x > 4))
            >>> b.plot_ild_moment()
            Plot object containing:
            [0]: cartesian line: Piecewise((-x/2, x < 4), (x/2 - 4, x > 4)) for x over (0.0, 12.0)

        """

        if not self._ild_moment:
            raise ValueError("I.L.D. moment equation not found. Please use solve_for_ild_moment() to generate the I.L.D. moment equations.")

        x = self.variable

        if subs is None:
            subs = {}

        for sym in self._ild_moment.atoms(Symbol):
            if sym != x and sym not in subs:
                raise ValueError('Value of %s was not passed.' %sym)

        for sym in self._length.atoms(Symbol):
            if sym != x and sym not in subs:
                raise ValueError('Value of %s was not passed.' %sym)
        return plot(self._ild_moment.subs(subs), (x, 0, self._length), title='I.L.D. for Moment',
               xlabel=r'$\mathrm{X}$', ylabel=r'$\mathrm{M}$', line_color='blue', show=True)

    @doctest_depends_on(modules=('numpy',))
    def draw(self, pictorial=True):
        """
        Returns a plot object representing the beam diagram of the beam.
        In particular, the diagram might include:

        * the beam.
        * vertical black arrows represent point loads and support reaction
          forces (the latter if they have been added with the ``apply_load``
          method).
        * circular arrows represent moments.
        * shaded areas represent distributed loads.
        * the support, if ``apply_support`` has been executed.
        * if a composite beam has been created with the ``join`` method and
          a hinge has been specified, it will be shown with a white disc.

        The diagram shows positive loads on the upper side of the beam,
        and negative loads on the lower side. If two or more distributed
        loads acts along the same direction over the same region, the
        function will add them up together.

        .. note::
            The user must be careful while entering load values.
            The draw function assumes a sign convention which is used
            for plotting loads.
            Given a right handed coordinate system with XYZ coordinates,
            the beam's length is assumed to be along the positive X axis.
            The draw function recognizes positive loads(with n>-2) as loads
            acting along negative Y direction and positive moments acting
            along positive Z direction.

        Parameters
        ==========

        pictorial: Boolean (default=True)
            Setting ``pictorial=True`` would simply create a pictorial (scaled)
            view of the beam diagram. On the other hand, ``pictorial=False``
            would create a beam diagram with the exact dimensions on the plot.

        Examples
        ========

        .. plot::
            :context: close-figs
            :format: doctest
            :include-source: True

            >>> from sympy.physics.continuum_mechanics.beam import Beam
            >>> from sympy import symbols
            >>> P1, P2, M = symbols('P1, P2, M')
            >>> E, I = symbols('E, I')
            >>> b = Beam(50, 20, 30)
            >>> b.apply_load(-10, 2, -1)
            >>> b.apply_load(15, 26, -1)
            >>> b.apply_load(P1, 10, -1)
            >>> b.apply_load(-P2, 40, -1)
            >>> b.apply_load(90, 5, 0, 23)
            >>> b.apply_load(10, 30, 1, 50)
            >>> b.apply_load(M, 15, -2)
            >>> b.apply_load(-M, 30, -2)
            >>> p50 = b.apply_support(50, "pin")
            >>> p0, m0 = b.apply_support(0, "fixed")
            >>> p20 = b.apply_support(20, "roller")
            >>> p = b.draw()  # doctest: +SKIP
            >>> p  # doctest: +ELLIPSIS
            Plot object containing:
            [0]: cartesian line: 25*SingularityFunction(x, 5, 0) - 25*SingularityFunction(x, 23, 0)
            + SingularityFunction(x, 30, 1) - 20*SingularityFunction(x, 50, 0)
            - SingularityFunction(x, 50, 1) + 5 for x over (0.0, 50.0)
            [1]: cartesian line: 5 for x over (0.0, 50.0)
            ...
            >>> p.show()

        """
        if not numpy:
            raise ImportError("To use this function numpy module is required")

        loads = list(set(self.applied_loads) - set(self._support_as_loads))
        if (not pictorial) and any((len(l[0].free_symbols) > 0) and (l[2] >= 0) for l in loads):
            raise ValueError("`pictorial=False` requires numerical "
                "distributed loads. Instead, symbolic loads were found. "
                "Cannot continue.")

        x = self.variable

        # checking whether length is an expression in terms of any Symbol.
        if isinstance(self.length, Expr):
            l = list(self.length.atoms(Symbol))
            # assigning every Symbol a default value of 10
            l = dict.fromkeys(l, 10)
            length = self.length.subs(l)
        else:
            l = {}
            length = self.length
        height = length/10

        rectangles = []
        rectangles.append({'xy':(0, 0), 'width':length, 'height': height, 'facecolor':"brown"})
        annotations, markers, load_eq,load_eq1, fill = self._draw_load(pictorial, length, l)
        support_markers, support_rectangles = self._draw_supports(length, l)

        rectangles += support_rectangles
        markers += support_markers

        for loc in self._applied_rotation_hinges:
            ratio = loc / self.length
            x_pos = float(ratio) * length
            markers += [{'args':[[x_pos], [height / 2]], 'marker':'o', 'markersize':6, 'color':"white"}]

        #toevoegen tekenen van sliding hinges

        ylim = (-length, 1.25*length)
        if fill:
            # when distributed loads are presents, they might get clipped out
            # in the figure by the ylim settings.
            # It might be necessary to compute new limits.
            _min = min(min(fill["y2"]), min(r["xy"][1] for r in rectangles))
            _max = max(max(fill["y1"]), max(r["xy"][1] for r in rectangles))
            if (_min < ylim[0]) or (_max > ylim[1]):
                offset = abs(_max - _min) * 0.1
                ylim = (_min - offset, _max + offset)

        sing_plot = plot(height + load_eq, height + load_eq1, (x, 0, length),
            xlim=(-height, length + height), ylim=ylim,
            annotations=annotations, markers=markers, rectangles=rectangles,
            line_color='brown', fill=fill, axis=False, show=False)

        return sing_plot


    def _is_load_negative(self, load):
        """Try to determine if a load is negative or positive, using
        expansion and doit if necessary.

        Returns
        =======
        True: if the load is negative
        False: if the load is positive
        None: if it is indeterminate

        """
        rv = load.is_negative
        if load.is_Atom or rv is not None:
            return rv
        return load.doit().expand().is_negative

    def _draw_load(self, pictorial, length, l):
        loads = list(set(self.applied_loads) - set(self._support_as_loads))
        height = length/10
        x = self.variable

        annotations = []
        markers = []
        load_args = []
        scaled_load = 0
        load_args1 = []
        scaled_load1 = 0
        load_eq = S.Zero     # For positive valued higher order loads
        load_eq1 = S.Zero    # For negative valued higher order loads
        fill = None

        # schematic view should use the class convention as much as possible.
        # However, users can add expressions as symbolic loads, for example
        # P1 - P2: is this load positive or negative? We can't say.
        # On these occasions it is better to inform users about the
        # indeterminate state of those loads.
        warning_head = "Please, note that this schematic view might not be " \
            "in agreement with the sign convention used by the Beam class " \
            "for load-related computations, because it was not possible " \
            "to determine the sign (hence, the direction) of the " \
            "following loads:\n"
        warning_body = ""

        for load in loads:
            # check if the position of load is in terms of the beam length.
            if l:
                pos =  load[1].subs(l)
            else:
                pos = load[1]

            # point loads
            if load[2] == -1:
                iln = self._is_load_negative(load[0])
                if iln is None:
                    warning_body += "* Point load %s located at %s\n" % (load[0], load[1])
                if iln:
                    annotations.append({'text':'', 'xy':(pos, 0), 'xytext':(pos, height - 4*height), 'arrowprops':{'width': 1.5, 'headlength': 5, 'headwidth': 5, 'facecolor': 'black'}})
                else:
                    annotations.append({'text':'', 'xy':(pos, height),  'xytext':(pos, height*4), 'arrowprops':{"width": 1.5, "headlength": 4, "headwidth": 4, "facecolor": 'black'}})
            # moment loads
            elif load[2] == -2:
                iln = self._is_load_negative(load[0])
                if iln is None:
                    warning_body += "* Moment %s located at %s\n" % (load[0], load[1])
                if self._is_load_negative(load[0]):
                    markers.append({'args':[[pos], [height/2]], 'marker': r'$\circlearrowright$', 'markersize':15})
                else:
                    markers.append({'args':[[pos], [height/2]], 'marker': r'$\circlearrowleft$', 'markersize':15})
            # higher order loads
            elif load[2] >= 0:
                # `fill` will be assigned only when higher order loads are present
                value, start, order, end = load

                iln = self._is_load_negative(value)
                if iln is None:
                    warning_body += "* Distributed load %s from %s to %s\n" % (value, start, end)

                # Positive loads have their separate equations
                if not iln:
                    # if pictorial is True we remake the load equation again with
                    # some constant magnitude values.
                    if pictorial:
                        # remake the load equation again with some constant
                        # magnitude values.
                        value = 10**(1-order) if order > 0 else length/2
                    scaled_load += value*SingularityFunction(x, start, order)
                    if end:
                        f2 = value*x**order if order >= 0 else length/2*x**order
                        for i in range(0, order + 1):
                            scaled_load -= (f2.diff(x, i).subs(x, end - start)*
                                            SingularityFunction(x, end, i)/factorial(i))

                    if isinstance(scaled_load, Add):
                        load_args = scaled_load.args
                    else:
                        # when the load equation consists of only a single term
                        load_args = (scaled_load,)
                    load_eq = Add(*[i.subs(l) for i in load_args])

                # For loads with negative value
                else:
                    if pictorial:
                        # remake the load equation again with some constant
                        # magnitude values.
                        value = 10**(1-order) if order > 0 else length/2
                    scaled_load1 += abs(value)*SingularityFunction(x, start, order)
                    if end:
                        f2 = abs(value)*x**order if order >= 0 else length/2*x**order
                        for i in range(0, order + 1):
                            scaled_load1 -= (f2.diff(x, i).subs(x, end - start)*
                                            SingularityFunction(x, end, i)/factorial(i))

                    if isinstance(scaled_load1, Add):
                        load_args1 = scaled_load1.args
                    else:
                        # when the load equation consists of only a single term
                        load_args1 = (scaled_load1,)
                    load_eq1 = [i.subs(l) for i in load_args1]
                    load_eq1 = -Add(*load_eq1) - height

        if len(warning_body) > 0:
            warnings.warn(warning_head + warning_body)

        xx = numpy.arange(0, float(length), 0.001)
        yy1 = lambdify([x], height + load_eq.rewrite(Piecewise))(xx)
        yy2 = lambdify([x], height + load_eq1.rewrite(Piecewise))(xx)
        if not isinstance(yy1, numpy.ndarray):
            yy1 *= numpy.ones_like(xx)
        if not isinstance(yy2, numpy.ndarray):
            yy2 *= numpy.ones_like(xx)
        fill = {'x': xx, 'y1': yy1, 'y2': yy2,
            'color':'darkkhaki', "zorder": -1}
        return annotations, markers, load_eq, load_eq1, fill


    def _draw_supports(self, length, l):
        height = float(length/10)

        support_markers = []
        support_rectangles = []
        for support in self._applied_supports:
            if l:
                pos =  support[0].subs(l)
            else:
                pos = support[0]

            if support[1] == "pin":
                support_markers.append({'args':[pos, [0]], 'marker':6, 'markersize':13, 'color':"black"})

            elif support[1] == "roller":
                support_markers.append({'args':[pos, [-height/2.5]], 'marker':'o', 'markersize':11, 'color':"black"})

            elif support[1] == "fixed":
                if pos == 0:
                    support_rectangles.append({'xy':(0, -3*height), 'width':-length/20, 'height':6*height + height, 'fill':False, 'hatch':'/////'})
                else:
                    support_rectangles.append({'xy':(length, -3*height), 'width':length/20, 'height': 6*height + height, 'fill':False, 'hatch':'/////'})

        return support_markers, support_rectangles


class Beam3D(Beam):
    """
    This class handles loads applied in any direction of a 3D space along
    with unequal values of Second moment along different axes.

    .. note::
       A consistent sign convention must be used while solving a beam
       bending problem; the results will
       automatically follow the chosen sign convention.
       This class assumes that any kind of distributed load/moment is
       applied through out the span of a beam.

    Examples
    ========
    There is a beam of l meters long. A constant distributed load of magnitude q
    is applied along y-axis from start till the end of beam. A constant distributed
    moment of magnitude m is also applied along z-axis from start till the end of beam.
    Beam is fixed at both of its end. So, deflection of the beam at the both ends
    is restricted.

    >>> from sympy.physics.continuum_mechanics.beam import Beam3D
    >>> from sympy import symbols, simplify, collect, factor
    >>> l, E, G, I, A = symbols('l, E, G, I, A')
    >>> b = Beam3D(l, E, G, I, A)
    >>> x, q, m = symbols('x, q, m')
    >>> b.apply_load(q, 0, 0, dir="y")
    >>> b.apply_moment_load(m, 0, -1, dir="z")
    >>> b.shear_force()
    [0, -q*x, 0]
    >>> b.bending_moment()
    [0, 0, -m*x + q*x**2/2]
    >>> b.bc_slope = [(0, [0, 0, 0]), (l, [0, 0, 0])]
    >>> b.bc_deflection = [(0, [0, 0, 0]), (l, [0, 0, 0])]
    >>> b.solve_slope_deflection()
    >>> factor(b.slope())
    [0, 0, x*(-l + x)*(-A*G*l**3*q + 2*A*G*l**2*q*x - 12*E*I*l*q
        - 72*E*I*m + 24*E*I*q*x)/(12*E*I*(A*G*l**2 + 12*E*I))]
    >>> dx, dy, dz = b.deflection()
    >>> dy = collect(simplify(dy), x)
    >>> dx == dz == 0
    True
    >>> dy == (x*(12*E*I*l*(A*G*l**2*q - 2*A*G*l*m + 12*E*I*q)
    ... + x*(A*G*l*(3*l*(A*G*l**2*q - 2*A*G*l*m + 12*E*I*q) + x*(-2*A*G*l**2*q + 4*A*G*l*m - 24*E*I*q))
    ... + A*G*(A*G*l**2 + 12*E*I)*(-2*l**2*q + 6*l*m - 4*m*x + q*x**2)
    ... - 12*E*I*q*(A*G*l**2 + 12*E*I)))/(24*A*E*G*I*(A*G*l**2 + 12*E*I)))
    True

    References
    ==========

    .. [1] https://homes.civil.aau.dk/jc/FemteSemester/Beams3D.pdf

    """

    def __init__(self, length, elastic_modulus, shear_modulus, second_moment,
                 area, variable=Symbol('x')):
        """Initializes the class.

        Parameters
        ==========
        length : Sympifyable
            A Symbol or value representing the Beam's length.
        elastic_modulus : Sympifyable
            A SymPy expression representing the Beam's Modulus of Elasticity.
            It is a measure of the stiffness of the Beam material.
        shear_modulus : Sympifyable
            A SymPy expression representing the Beam's Modulus of rigidity.
            It is a measure of rigidity of the Beam material.
        second_moment : Sympifyable or list
            A list of two elements having SymPy expression representing the
            Beam's Second moment of area. First value represent Second moment
            across y-axis and second across z-axis.
            Single SymPy expression can be passed if both values are same
        area : Sympifyable
            A SymPy expression representing the Beam's cross-sectional area
            in a plane perpendicular to length of the Beam.
        variable : Symbol, optional
            A Symbol object that will be used as the variable along the beam
            while representing the load, shear, moment, slope and deflection
            curve. By default, it is set to ``Symbol('x')``.
        """
        super().__init__(length, elastic_modulus, second_moment, variable)
        self.shear_modulus = shear_modulus
        self.area = area
        self._load_vector = [0, 0, 0]
        self._moment_load_vector = [0, 0, 0]
        self._torsion_moment = {}
        self._load_Singularity = [0, 0, 0]
        self._slope = [0, 0, 0]
        self._deflection = [0, 0, 0]
        self._angular_deflection = 0

    @property
    def shear_modulus(self):
        """Young's Modulus of the Beam. """
        return self._shear_modulus

    @shear_modulus.setter
    def shear_modulus(self, e):
        self._shear_modulus = sympify(e)

    @property
    def second_moment(self):
        """Second moment of area of the Beam. """
        return self._second_moment

    @second_moment.setter
    def second_moment(self, i):
        if isinstance(i, list):
            i = [sympify(x) for x in i]
            self._second_moment = i
        else:
            self._second_moment = sympify(i)

    @property
    def area(self):
        """Cross-sectional area of the Beam. """
        return self._area

    @area.setter
    def area(self, a):
        self._area = sympify(a)

    @property
    def load_vector(self):
        """
        Returns a three element list representing the load vector.
        """
        return self._load_vector

    @property
    def moment_load_vector(self):
        """
        Returns a three element list representing moment loads on Beam.
        """
        return self._moment_load_vector

    @property
    def boundary_conditions(self):
        """
        Returns a dictionary of boundary conditions applied on the beam.
        The dictionary has two keywords namely slope and deflection.
        The value of each keyword is a list of tuple, where each tuple
        contains location and value of a boundary condition in the format
        (location, value). Further each value is a list corresponding to
        slope or deflection(s) values along three axes at that location.

        Examples
        ========
        There is a beam of length 4 meters. The slope at 0 should be 4 along
        the x-axis and 0 along others. At the other end of beam, deflection
        along all the three axes should be zero.

        >>> from sympy.physics.continuum_mechanics.beam import Beam3D
        >>> from sympy import symbols
        >>> l, E, G, I, A, x = symbols('l, E, G, I, A, x')
        >>> b = Beam3D(30, E, G, I, A, x)
        >>> b.bc_slope = [(0, (4, 0, 0))]
        >>> b.bc_deflection = [(4, [0, 0, 0])]
        >>> b.boundary_conditions
        {'bending moment': [], 'deflection': [(4, [0, 0, 0])], 'shear force': [], 'slope': [(0, (4, 0, 0))]}

        Here the deflection of the beam should be ``0`` along all the three axes at ``4``.
        Similarly, the slope of the beam should be ``4`` along x-axis and ``0``
        along y and z axis at ``0``.
        """
        return self._boundary_conditions

    def polar_moment(self):
        """
        Returns the polar moment of area of the beam
        about the X axis with respect to the centroid.

        Examples
        ========

        >>> from sympy.physics.continuum_mechanics.beam import Beam3D
        >>> from sympy import symbols
        >>> l, E, G, I, A = symbols('l, E, G, I, A')
        >>> b = Beam3D(l, E, G, I, A)
        >>> b.polar_moment()
        2*I
        >>> I1 = [9, 15]
        >>> b = Beam3D(l, E, G, I1, A)
        >>> b.polar_moment()
        24
        """
        if not iterable(self.second_moment):
            return 2*self.second_moment
        return sum(self.second_moment)

    def apply_load(self, value, start, order, dir="y"):
        """
        This method adds up the force load to a particular beam object.

        Parameters
        ==========
        value : Sympifyable
            The magnitude of an applied load.
        dir : String
            Axis along which load is applied.
        order : Integer
            The order of the applied load.
            - For point loads, order=-1
            - For constant distributed load, order=0
            - For ramp loads, order=1
            - For parabolic ramp loads, order=2
            - ... so on.
        """
        x = self.variable
        value = sympify(value)
        start = sympify(start)
        order = sympify(order)

        if dir == "x":
            if not order == -1:
                self._load_vector[0] += value
            self._load_Singularity[0] += value*SingularityFunction(x, start, order)

        elif dir == "y":
            if not order == -1:
                self._load_vector[1] += value
            self._load_Singularity[1] += value*SingularityFunction(x, start, order)

        else:
            if not order == -1:
                self._load_vector[2] += value
            self._load_Singularity[2] += value*SingularityFunction(x, start, order)

    def apply_moment_load(self, value, start, order, dir="y"):
        """
        This method adds up the moment loads to a particular beam object.

        Parameters
        ==========
        value : Sympifyable
            The magnitude of an applied moment.
        dir : String
            Axis along which moment is applied.
        order : Integer
            The order of the applied load.
            - For point moments, order=-2
            - For constant distributed moment, order=-1
            - For ramp moments, order=0
            - For parabolic ramp moments, order=1
            - ... so on.
        """
        x = self.variable
        value = sympify(value)
        start = sympify(start)
        order = sympify(order)

        if dir == "x":
            if not order == -2:
                self._moment_load_vector[0] += value
            else:
                if start in list(self._torsion_moment):
                    self._torsion_moment[start] += value
                else:
                    self._torsion_moment[start] = value
            self._load_Singularity[0] += value*SingularityFunction(x, start, order)
        elif dir == "y":
            if not order == -2:
                self._moment_load_vector[1] += value
            self._load_Singularity[0] += value*SingularityFunction(x, start, order)
        else:
            if not order == -2:
                self._moment_load_vector[2] += value
            self._load_Singularity[0] += value*SingularityFunction(x, start, order)

    def apply_support(self, loc, type="fixed"):
        if type in ("pin", "roller"):
            reaction_load = Symbol('R_'+str(loc))
            self._reaction_loads[reaction_load] = reaction_load
            self.bc_deflection.append((loc, [0, 0, 0]))
        else:
            reaction_load = Symbol('R_'+str(loc))
            reaction_moment = Symbol('M_'+str(loc))
            self._reaction_loads[reaction_load] = [reaction_load, reaction_moment]
            self.bc_deflection.append((loc, [0, 0, 0]))
            self.bc_slope.append((loc, [0, 0, 0]))

    def solve_for_reaction_loads(self, *reaction):
        """
        Solves for the reaction forces.

        Examples
        ========
        There is a beam of length 30 meters. It it supported by rollers at
        of its end. A constant distributed load of magnitude 8 N is applied
        from start till its end along y-axis. Another linear load having
        slope equal to 9 is applied along z-axis.

        >>> from sympy.physics.continuum_mechanics.beam import Beam3D
        >>> from sympy import symbols
        >>> l, E, G, I, A, x = symbols('l, E, G, I, A, x')
        >>> b = Beam3D(30, E, G, I, A, x)
        >>> b.apply_load(8, start=0, order=0, dir="y")
        >>> b.apply_load(9*x, start=0, order=0, dir="z")
        >>> b.bc_deflection = [(0, [0, 0, 0]), (30, [0, 0, 0])]
        >>> R1, R2, R3, R4 = symbols('R1, R2, R3, R4')
        >>> b.apply_load(R1, start=0, order=-1, dir="y")
        >>> b.apply_load(R2, start=30, order=-1, dir="y")
        >>> b.apply_load(R3, start=0, order=-1, dir="z")
        >>> b.apply_load(R4, start=30, order=-1, dir="z")
        >>> b.solve_for_reaction_loads(R1, R2, R3, R4)
        >>> b.reaction_loads
        {R1: -120, R2: -120, R3: -1350, R4: -2700}
        """
        x = self.variable
        l = self.length
        q = self._load_Singularity
        shear_curves = [integrate(load, x) for load in q]
        moment_curves = [integrate(shear, x) for shear in shear_curves]
        for i in range(3):
            react = [r for r in reaction if (shear_curves[i].has(r) or moment_curves[i].has(r))]
            if len(react) == 0:
                continue
            shear_curve = limit(shear_curves[i], x, l)
            moment_curve = limit(moment_curves[i], x, l)
            sol = list((linsolve([shear_curve, moment_curve], react).args)[0])
            sol_dict = dict(zip(react, sol))
            reaction_loads = self._reaction_loads
            # Check if any of the evaluated reaction exists in another direction
            # and if it exists then it should have same value.
            for key in sol_dict:
                if key in reaction_loads and sol_dict[key] != reaction_loads[key]:
                    raise ValueError("Ambiguous solution for %s in different directions." % key)
            self._reaction_loads.update(sol_dict)

    def shear_force(self):
        """
        Returns a list of three expressions which represents the shear force
        curve of the Beam object along all three axes.
        """
        x = self.variable
        q = self._load_vector
        return [integrate(-q[0], x), integrate(-q[1], x), integrate(-q[2], x)]

    def axial_force(self):
        """
        Returns expression of Axial shear force present inside the Beam object.
        """
        return self.shear_force()[0]

    def shear_stress(self):
        """
        Returns a list of three expressions which represents the shear stress
        curve of the Beam object along all three axes.
        """
        return [self.shear_force()[0]/self._area, self.shear_force()[1]/self._area, self.shear_force()[2]/self._area]

    def axial_stress(self):
        """
        Returns expression of Axial stress present inside the Beam object.
        """
        return self.axial_force()/self._area

    def bending_moment(self):
        """
        Returns a list of three expressions which represents the bending moment
        curve of the Beam object along all three axes.
        """
        x = self.variable
        m = self._moment_load_vector
        shear = self.shear_force()

        return [integrate(-m[0], x), integrate(-m[1] + shear[2], x),
                integrate(-m[2] - shear[1], x) ]

    def torsional_moment(self):
        """
        Returns expression of Torsional moment present inside the Beam object.
        """
        return self.bending_moment()[0]

    def solve_for_torsion(self):
        """
        Solves for the angular deflection due to the torsional effects of
        moments being applied in the x-direction i.e. out of or into the beam.

        Here, a positive torque means the direction of the torque is positive
        i.e. out of the beam along the beam-axis. Likewise, a negative torque
        signifies a torque into the beam cross-section.

        Examples
        ========

        >>> from sympy.physics.continuum_mechanics.beam import Beam3D
        >>> from sympy import symbols
        >>> l, E, G, I, A, x = symbols('l, E, G, I, A, x')
        >>> b = Beam3D(20, E, G, I, A, x)
        >>> b.apply_moment_load(4, 4, -2, dir='x')
        >>> b.apply_moment_load(4, 8, -2, dir='x')
        >>> b.apply_moment_load(4, 8, -2, dir='x')
        >>> b.solve_for_torsion()
        >>> b.angular_deflection().subs(x, 3)
        18/(G*I)
        """
        x = self.variable
        sum_moments = 0
        for point in list(self._torsion_moment):
            sum_moments += self._torsion_moment[point]
        list(self._torsion_moment).sort()
        pointsList = list(self._torsion_moment)
        torque_diagram = Piecewise((sum_moments, x<=pointsList[0]), (0, x>=pointsList[0]))
        for i in range(len(pointsList))[1:]:
            sum_moments -= self._torsion_moment[pointsList[i-1]]
            torque_diagram += Piecewise((0, x<=pointsList[i-1]), (sum_moments, x<=pointsList[i]), (0, x>=pointsList[i]))
        integrated_torque_diagram = integrate(torque_diagram)
        self._angular_deflection =  integrated_torque_diagram/(self.shear_modulus*self.polar_moment())

    def solve_slope_deflection(self):
        x = self.variable
        l = self.length
        E = self.elastic_modulus
        G = self.shear_modulus
        I = self.second_moment
        if isinstance(I, list):
            I_y, I_z = I[0], I[1]
        else:
            I_y = I_z = I
        A = self._area
        load = self._load_vector
        moment = self._moment_load_vector
        defl = Function('defl')
        theta = Function('theta')

        # Finding deflection along x-axis(and corresponding slope value by differentiating it)
        # Equation used: Derivative(E*A*Derivative(def_x(x), x), x) + load_x = 0
        eq = Derivative(E*A*Derivative(defl(x), x), x) + load[0]
        def_x = dsolve(Eq(eq, 0), defl(x)).args[1]
        # Solving constants originated from dsolve
        C1 = Symbol('C1')
        C2 = Symbol('C2')
        constants = list((linsolve([def_x.subs(x, 0), def_x.subs(x, l)], C1, C2).args)[0])
        def_x = def_x.subs({C1:constants[0], C2:constants[1]})
        slope_x = def_x.diff(x)
        self._deflection[0] = def_x
        self._slope[0] = slope_x

        # Finding deflection along y-axis and slope across z-axis. System of equation involved:
        # 1: Derivative(E*I_z*Derivative(theta_z(x), x), x) + G*A*(Derivative(defl_y(x), x) - theta_z(x)) + moment_z = 0
        # 2: Derivative(G*A*(Derivative(defl_y(x), x) - theta_z(x)), x) + load_y = 0
        C_i = Symbol('C_i')
        # Substitute value of `G*A*(Derivative(defl_y(x), x) - theta_z(x))` from (2) in (1)
        eq1 = Derivative(E*I_z*Derivative(theta(x), x), x) + (integrate(-load[1], x) + C_i) + moment[2]
        slope_z = dsolve(Eq(eq1, 0)).args[1]

        # Solve for constants originated from using dsolve on eq1
        constants = list((linsolve([slope_z.subs(x, 0), slope_z.subs(x, l)], C1, C2).args)[0])
        slope_z = slope_z.subs({C1:constants[0], C2:constants[1]})

        # Put value of slope obtained back in (2) to solve for `C_i` and find deflection across y-axis
        eq2 = G*A*(Derivative(defl(x), x)) + load[1]*x - C_i - G*A*slope_z
        def_y = dsolve(Eq(eq2, 0), defl(x)).args[1]
        # Solve for constants originated from using dsolve on eq2
        constants = list((linsolve([def_y.subs(x, 0), def_y.subs(x, l)], C1, C_i).args)[0])
        self._deflection[1] = def_y.subs({C1:constants[0], C_i:constants[1]})
        self._slope[2] = slope_z.subs(C_i, constants[1])

        # Finding deflection along z-axis and slope across y-axis. System of equation involved:
        # 1: Derivative(E*I_y*Derivative(theta_y(x), x), x) - G*A*(Derivative(defl_z(x), x) + theta_y(x)) + moment_y = 0
        # 2: Derivative(G*A*(Derivative(defl_z(x), x) + theta_y(x)), x) + load_z = 0

        # Substitute value of `G*A*(Derivative(defl_y(x), x) + theta_z(x))` from (2) in (1)
        eq1 = Derivative(E*I_y*Derivative(theta(x), x), x) + (integrate(load[2], x) - C_i) + moment[1]
        slope_y = dsolve(Eq(eq1, 0)).args[1]
        # Solve for constants originated from using dsolve on eq1
        constants = list((linsolve([slope_y.subs(x, 0), slope_y.subs(x, l)], C1, C2).args)[0])
        slope_y = slope_y.subs({C1:constants[0], C2:constants[1]})

        # Put value of slope obtained back in (2) to solve for `C_i` and find deflection across z-axis
        eq2 = G*A*(Derivative(defl(x), x)) + load[2]*x - C_i + G*A*slope_y
        def_z = dsolve(Eq(eq2,0)).args[1]
        # Solve for constants originated from using dsolve on eq2
        constants = list((linsolve([def_z.subs(x, 0), def_z.subs(x, l)], C1, C_i).args)[0])
        self._deflection[2] = def_z.subs({C1:constants[0], C_i:constants[1]})
        self._slope[1] = slope_y.subs(C_i, constants[1])

    def slope(self):
        """
        Returns a three element list representing slope of deflection curve
        along all the three axes.
        """
        return self._slope

    def deflection(self):
        """
        Returns a three element list representing deflection curve along all
        the three axes.
        """
        return self._deflection

    def angular_deflection(self):
        """
        Returns a function in x depicting how the angular deflection, due to moments
        in the x-axis on the beam, varies with x.
        """
        return self._angular_deflection

    def _plot_shear_force(self, dir, subs=None):

        shear_force = self.shear_force()

        if dir == 'x':
            dir_num = 0
            color = 'r'

        elif dir == 'y':
            dir_num = 1
            color = 'g'

        elif dir == 'z':
            dir_num = 2
            color = 'b'

        if subs is None:
            subs = {}

        for sym in shear_force[dir_num].atoms(Symbol):
            if sym != self.variable and sym not in subs:
                raise ValueError('Value of %s was not passed.' %sym)
        if self.length in subs:
            length = subs[self.length]
        else:
            length = self.length

        return plot(shear_force[dir_num].subs(subs), (self.variable, 0, length), show = False, title='Shear Force along %c direction'%dir,
                xlabel=r'$\mathrm{X}$', ylabel=r'$\mathrm{V(%c)}$'%dir, line_color=color)

    def plot_shear_force(self, dir="all", subs=None):

        """

        Returns a plot for Shear force along all three directions
        present in the Beam object.

        Parameters
        ==========
        dir : string (default : "all")
            Direction along which shear force plot is required.
            If no direction is specified, all plots are displayed.
        subs : dictionary
            Python dictionary containing Symbols as key and their
            corresponding values.

        Examples
        ========
        There is a beam of length 20 meters. It is supported by rollers
        at both of its ends. A linear load having slope equal to 12 is applied
        along y-axis. A constant distributed load of magnitude 15 N is
        applied from start till its end along z-axis.

        .. plot::
            :context: close-figs
            :format: doctest
            :include-source: True

            >>> from sympy.physics.continuum_mechanics.beam import Beam3D
            >>> from sympy import symbols
            >>> l, E, G, I, A, x = symbols('l, E, G, I, A, x')
            >>> b = Beam3D(20, E, G, I, A, x)
            >>> b.apply_load(15, start=0, order=0, dir="z")
            >>> b.apply_load(12*x, start=0, order=0, dir="y")
            >>> b.bc_deflection = [(0, [0, 0, 0]), (20, [0, 0, 0])]
            >>> R1, R2, R3, R4 = symbols('R1, R2, R3, R4')
            >>> b.apply_load(R1, start=0, order=-1, dir="z")
            >>> b.apply_load(R2, start=20, order=-1, dir="z")
            >>> b.apply_load(R3, start=0, order=-1, dir="y")
            >>> b.apply_load(R4, start=20, order=-1, dir="y")
            >>> b.solve_for_reaction_loads(R1, R2, R3, R4)
            >>> b.plot_shear_force()
            PlotGrid object containing:
            Plot[0]:Plot object containing:
            [0]: cartesian line: 0 for x over (0.0, 20.0)
            Plot[1]:Plot object containing:
            [0]: cartesian line: -6*x**2 for x over (0.0, 20.0)
            Plot[2]:Plot object containing:
            [0]: cartesian line: -15*x for x over (0.0, 20.0)

        """

        dir = dir.lower()
        # For shear force along x direction
        if dir == "x":
            Px = self._plot_shear_force('x', subs)
            return Px.show()
        # For shear force along y direction
        elif dir == "y":
            Py = self._plot_shear_force('y', subs)
            return Py.show()
        # For shear force along z direction
        elif dir == "z":
            Pz = self._plot_shear_force('z', subs)
            return Pz.show()
        # For shear force along all direction
        else:
            Px = self._plot_shear_force('x', subs)
            Py = self._plot_shear_force('y', subs)
            Pz = self._plot_shear_force('z', subs)
            return PlotGrid(3, 1, Px, Py, Pz)

    def _plot_bending_moment(self, dir, subs=None):

        bending_moment = self.bending_moment()

        if dir == 'x':
            dir_num = 0
            color = 'g'

        elif dir == 'y':
            dir_num = 1
            color = 'c'

        elif dir == 'z':
            dir_num = 2
            color = 'm'

        if subs is None:
            subs = {}

        for sym in bending_moment[dir_num].atoms(Symbol):
            if sym != self.variable and sym not in subs:
                raise ValueError('Value of %s was not passed.' %sym)
        if self.length in subs:
            length = subs[self.length]
        else:
            length = self.length

        return plot(bending_moment[dir_num].subs(subs), (self.variable, 0, length), show = False, title='Bending Moment along %c direction'%dir,
                xlabel=r'$\mathrm{X}$', ylabel=r'$\mathrm{M(%c)}$'%dir, line_color=color)

    def plot_bending_moment(self, dir="all", subs=None):

        """

        Returns a plot for bending moment along all three directions
        present in the Beam object.

        Parameters
        ==========
        dir : string (default : "all")
            Direction along which bending moment plot is required.
            If no direction is specified, all plots are displayed.
        subs : dictionary
            Python dictionary containing Symbols as key and their
            corresponding values.

        Examples
        ========
        There is a beam of length 20 meters. It is supported by rollers
        at both of its ends. A linear load having slope equal to 12 is applied
        along y-axis. A constant distributed load of magnitude 15 N is
        applied from start till its end along z-axis.

        .. plot::
            :context: close-figs
            :format: doctest
            :include-source: True

            >>> from sympy.physics.continuum_mechanics.beam import Beam3D
            >>> from sympy import symbols
            >>> l, E, G, I, A, x = symbols('l, E, G, I, A, x')
            >>> b = Beam3D(20, E, G, I, A, x)
            >>> b.apply_load(15, start=0, order=0, dir="z")
            >>> b.apply_load(12*x, start=0, order=0, dir="y")
            >>> b.bc_deflection = [(0, [0, 0, 0]), (20, [0, 0, 0])]
            >>> R1, R2, R3, R4 = symbols('R1, R2, R3, R4')
            >>> b.apply_load(R1, start=0, order=-1, dir="z")
            >>> b.apply_load(R2, start=20, order=-1, dir="z")
            >>> b.apply_load(R3, start=0, order=-1, dir="y")
            >>> b.apply_load(R4, start=20, order=-1, dir="y")
            >>> b.solve_for_reaction_loads(R1, R2, R3, R4)
            >>> b.plot_bending_moment()
            PlotGrid object containing:
            Plot[0]:Plot object containing:
            [0]: cartesian line: 0 for x over (0.0, 20.0)
            Plot[1]:Plot object containing:
            [0]: cartesian line: -15*x**2/2 for x over (0.0, 20.0)
            Plot[2]:Plot object containing:
            [0]: cartesian line: 2*x**3 for x over (0.0, 20.0)

        """

        dir = dir.lower()
        # For bending moment along x direction
        if dir == "x":
            Px = self._plot_bending_moment('x', subs)
            return Px.show()
        # For bending moment along y direction
        elif dir == "y":
            Py = self._plot_bending_moment('y', subs)
            return Py.show()
        # For bending moment along z direction
        elif dir == "z":
            Pz = self._plot_bending_moment('z', subs)
            return Pz.show()
        # For bending moment along all direction
        else:
            Px = self._plot_bending_moment('x', subs)
            Py = self._plot_bending_moment('y', subs)
            Pz = self._plot_bending_moment('z', subs)
            return PlotGrid(3, 1, Px, Py, Pz)

    def _plot_slope(self, dir, subs=None):

        slope = self.slope()

        if dir == 'x':
            dir_num = 0
            color = 'b'

        elif dir == 'y':
            dir_num = 1
            color = 'm'

        elif dir == 'z':
            dir_num = 2
            color = 'g'

        if subs is None:
            subs = {}

        for sym in slope[dir_num].atoms(Symbol):
            if sym != self.variable and sym not in subs:
                raise ValueError('Value of %s was not passed.' %sym)
        if self.length in subs:
            length = subs[self.length]
        else:
            length = self.length


        return plot(slope[dir_num].subs(subs), (self.variable, 0, length), show = False, title='Slope along %c direction'%dir,
                xlabel=r'$\mathrm{X}$', ylabel=r'$\mathrm{\theta(%c)}$'%dir, line_color=color)

    def plot_slope(self, dir="all", subs=None):

        """

        Returns a plot for Slope along all three directions
        present in the Beam object.

        Parameters
        ==========
        dir : string (default : "all")
            Direction along which Slope plot is required.
            If no direction is specified, all plots are displayed.
        subs : dictionary
            Python dictionary containing Symbols as keys and their
            corresponding values.

        Examples
        ========
        There is a beam of length 20 meters. It is supported by rollers
        at both of its ends. A linear load having slope equal to 12 is applied
        along y-axis. A constant distributed load of magnitude 15 N is
        applied from start till its end along z-axis.

        .. plot::
            :context: close-figs
            :format: doctest
            :include-source: True

            >>> from sympy.physics.continuum_mechanics.beam import Beam3D
            >>> from sympy import symbols
            >>> l, E, G, I, A, x = symbols('l, E, G, I, A, x')
            >>> b = Beam3D(20, 40, 21, 100, 25, x)
            >>> b.apply_load(15, start=0, order=0, dir="z")
            >>> b.apply_load(12*x, start=0, order=0, dir="y")
            >>> b.bc_deflection = [(0, [0, 0, 0]), (20, [0, 0, 0])]
            >>> R1, R2, R3, R4 = symbols('R1, R2, R3, R4')
            >>> b.apply_load(R1, start=0, order=-1, dir="z")
            >>> b.apply_load(R2, start=20, order=-1, dir="z")
            >>> b.apply_load(R3, start=0, order=-1, dir="y")
            >>> b.apply_load(R4, start=20, order=-1, dir="y")
            >>> b.solve_for_reaction_loads(R1, R2, R3, R4)
            >>> b.solve_slope_deflection()
            >>> b.plot_slope()
            PlotGrid object containing:
            Plot[0]:Plot object containing:
            [0]: cartesian line: 0 for x over (0.0, 20.0)
            Plot[1]:Plot object containing:
            [0]: cartesian line: -x**3/1600 + 3*x**2/160 - x/8 for x over (0.0, 20.0)
            Plot[2]:Plot object containing:
            [0]: cartesian line: x**4/8000 - 19*x**2/172 + 52*x/43 for x over (0.0, 20.0)

        """

        dir = dir.lower()
        # For Slope along x direction
        if dir == "x":
            Px = self._plot_slope('x', subs)
            return Px.show()
        # For Slope along y direction
        elif dir == "y":
            Py = self._plot_slope('y', subs)
            return Py.show()
        # For Slope along z direction
        elif dir == "z":
            Pz = self._plot_slope('z', subs)
            return Pz.show()
        # For Slope along all direction
        else:
            Px = self._plot_slope('x', subs)
            Py = self._plot_slope('y', subs)
            Pz = self._plot_slope('z', subs)
            return PlotGrid(3, 1, Px, Py, Pz)

    def _plot_deflection(self, dir, subs=None):

        deflection = self.deflection()

        if dir == 'x':
            dir_num = 0
            color = 'm'

        elif dir == 'y':
            dir_num = 1
            color = 'r'

        elif dir == 'z':
            dir_num = 2
            color = 'c'

        if subs is None:
            subs = {}

        for sym in deflection[dir_num].atoms(Symbol):
            if sym != self.variable and sym not in subs:
                raise ValueError('Value of %s was not passed.' %sym)
        if self.length in subs:
            length = subs[self.length]
        else:
            length = self.length

        return plot(deflection[dir_num].subs(subs), (self.variable, 0, length), show = False, title='Deflection along %c direction'%dir,
                xlabel=r'$\mathrm{X}$', ylabel=r'$\mathrm{\delta(%c)}$'%dir, line_color=color)

    def plot_deflection(self, dir="all", subs=None):

        """

        Returns a plot for Deflection along all three directions
        present in the Beam object.

        Parameters
        ==========
        dir : string (default : "all")
            Direction along which deflection plot is required.
            If no direction is specified, all plots are displayed.
        subs : dictionary
            Python dictionary containing Symbols as keys and their
            corresponding values.

        Examples
        ========
        There is a beam of length 20 meters. It is supported by rollers
        at both of its ends. A linear load having slope equal to 12 is applied
        along y-axis. A constant distributed load of magnitude 15 N is
        applied from start till its end along z-axis.

        .. plot::
            :context: close-figs
            :format: doctest
            :include-source: True

            >>> from sympy.physics.continuum_mechanics.beam import Beam3D
            >>> from sympy import symbols
            >>> l, E, G, I, A, x = symbols('l, E, G, I, A, x')
            >>> b = Beam3D(20, 40, 21, 100, 25, x)
            >>> b.apply_load(15, start=0, order=0, dir="z")
            >>> b.apply_load(12*x, start=0, order=0, dir="y")
            >>> b.bc_deflection = [(0, [0, 0, 0]), (20, [0, 0, 0])]
            >>> R1, R2, R3, R4 = symbols('R1, R2, R3, R4')
            >>> b.apply_load(R1, start=0, order=-1, dir="z")
            >>> b.apply_load(R2, start=20, order=-1, dir="z")
            >>> b.apply_load(R3, start=0, order=-1, dir="y")
            >>> b.apply_load(R4, start=20, order=-1, dir="y")
            >>> b.solve_for_reaction_loads(R1, R2, R3, R4)
            >>> b.solve_slope_deflection()
            >>> b.plot_deflection()
            PlotGrid object containing:
            Plot[0]:Plot object containing:
            [0]: cartesian line: 0 for x over (0.0, 20.0)
            Plot[1]:Plot object containing:
            [0]: cartesian line: x**5/40000 - 4013*x**3/90300 + 26*x**2/43 + 1520*x/903 for x over (0.0, 20.0)
            Plot[2]:Plot object containing:
            [0]: cartesian line: x**4/6400 - x**3/160 + 27*x**2/560 + 2*x/7 for x over (0.0, 20.0)


        """

        dir = dir.lower()
        # For deflection along x direction
        if dir == "x":
            Px = self._plot_deflection('x', subs)
            return Px.show()
        # For deflection along y direction
        elif dir == "y":
            Py = self._plot_deflection('y', subs)
            return Py.show()
        # For deflection along z direction
        elif dir == "z":
            Pz = self._plot_deflection('z', subs)
            return Pz.show()
        # For deflection along all direction
        else:
            Px = self._plot_deflection('x', subs)
            Py = self._plot_deflection('y', subs)
            Pz = self._plot_deflection('z', subs)
            return PlotGrid(3, 1, Px, Py, Pz)

    def plot_loading_results(self, dir='x', subs=None):

        """

        Returns a subplot of Shear Force, Bending Moment,
        Slope and Deflection of the Beam object along the direction specified.

        Parameters
        ==========

        dir : string (default : "x")
               Direction along which plots are required.
               If no direction is specified, plots along x-axis are displayed.
        subs : dictionary
               Python dictionary containing Symbols as key and their
               corresponding values.

        Examples
        ========
        There is a beam of length 20 meters. It is supported by rollers
        at both of its ends. A linear load having slope equal to 12 is applied
        along y-axis. A constant distributed load of magnitude 15 N is
        applied from start till its end along z-axis.

        .. plot::
            :context: close-figs
            :format: doctest
            :include-source: True

            >>> from sympy.physics.continuum_mechanics.beam import Beam3D
            >>> from sympy import symbols
            >>> l, E, G, I, A, x = symbols('l, E, G, I, A, x')
            >>> b = Beam3D(20, E, G, I, A, x)
            >>> subs = {E:40, G:21, I:100, A:25}
            >>> b.apply_load(15, start=0, order=0, dir="z")
            >>> b.apply_load(12*x, start=0, order=0, dir="y")
            >>> b.bc_deflection = [(0, [0, 0, 0]), (20, [0, 0, 0])]
            >>> R1, R2, R3, R4 = symbols('R1, R2, R3, R4')
            >>> b.apply_load(R1, start=0, order=-1, dir="z")
            >>> b.apply_load(R2, start=20, order=-1, dir="z")
            >>> b.apply_load(R3, start=0, order=-1, dir="y")
            >>> b.apply_load(R4, start=20, order=-1, dir="y")
            >>> b.solve_for_reaction_loads(R1, R2, R3, R4)
            >>> b.solve_slope_deflection()
            >>> b.plot_loading_results('y',subs)
            PlotGrid object containing:
            Plot[0]:Plot object containing:
            [0]: cartesian line: -6*x**2 for x over (0.0, 20.0)
            Plot[1]:Plot object containing:
            [0]: cartesian line: -15*x**2/2 for x over (0.0, 20.0)
            Plot[2]:Plot object containing:
            [0]: cartesian line: -x**3/1600 + 3*x**2/160 - x/8 for x over (0.0, 20.0)
            Plot[3]:Plot object containing:
            [0]: cartesian line: x**5/40000 - 4013*x**3/90300 + 26*x**2/43 + 1520*x/903 for x over (0.0, 20.0)

        """

        dir = dir.lower()
        if subs is None:
            subs = {}

        ax1 = self._plot_shear_force(dir, subs)
        ax2 = self._plot_bending_moment(dir, subs)
        ax3 = self._plot_slope(dir, subs)
        ax4 = self._plot_deflection(dir, subs)

        return PlotGrid(4, 1, ax1, ax2, ax3, ax4)

    def _plot_shear_stress(self, dir, subs=None):

        shear_stress = self.shear_stress()

        if dir == 'x':
            dir_num = 0
            color = 'r'

        elif dir == 'y':
            dir_num = 1
            color = 'g'

        elif dir == 'z':
            dir_num = 2
            color = 'b'

        if subs is None:
            subs = {}

        for sym in shear_stress[dir_num].atoms(Symbol):
            if sym != self.variable and sym not in subs:
                raise ValueError('Value of %s was not passed.' %sym)
        if self.length in subs:
            length = subs[self.length]
        else:
            length = self.length

        return plot(shear_stress[dir_num].subs(subs), (self.variable, 0, length), show = False, title='Shear stress along %c direction'%dir,
                xlabel=r'$\mathrm{X}$', ylabel=r'$\tau(%c)$'%dir, line_color=color)

    def plot_shear_stress(self, dir="all", subs=None):

        """

        Returns a plot for Shear Stress along all three directions
        present in the Beam object.

        Parameters
        ==========
        dir : string (default : "all")
            Direction along which shear stress plot is required.
            If no direction is specified, all plots are displayed.
        subs : dictionary
            Python dictionary containing Symbols as key and their
            corresponding values.

        Examples
        ========
        There is a beam of length 20 meters and area of cross section 2 square
        meters. It is supported by rollers at both of its ends. A linear load having
        slope equal to 12 is applied along y-axis. A constant distributed load
        of magnitude 15 N is applied from start till its end along z-axis.

        .. plot::
            :context: close-figs
            :format: doctest
            :include-source: True

            >>> from sympy.physics.continuum_mechanics.beam import Beam3D
            >>> from sympy import symbols
            >>> l, E, G, I, A, x = symbols('l, E, G, I, A, x')
            >>> b = Beam3D(20, E, G, I, 2, x)
            >>> b.apply_load(15, start=0, order=0, dir="z")
            >>> b.apply_load(12*x, start=0, order=0, dir="y")
            >>> b.bc_deflection = [(0, [0, 0, 0]), (20, [0, 0, 0])]
            >>> R1, R2, R3, R4 = symbols('R1, R2, R3, R4')
            >>> b.apply_load(R1, start=0, order=-1, dir="z")
            >>> b.apply_load(R2, start=20, order=-1, dir="z")
            >>> b.apply_load(R3, start=0, order=-1, dir="y")
            >>> b.apply_load(R4, start=20, order=-1, dir="y")
            >>> b.solve_for_reaction_loads(R1, R2, R3, R4)
            >>> b.plot_shear_stress()
            PlotGrid object containing:
            Plot[0]:Plot object containing:
            [0]: cartesian line: 0 for x over (0.0, 20.0)
            Plot[1]:Plot object containing:
            [0]: cartesian line: -3*x**2 for x over (0.0, 20.0)
            Plot[2]:Plot object containing:
            [0]: cartesian line: -15*x/2 for x over (0.0, 20.0)

        """

        dir = dir.lower()
        # For shear stress along x direction
        if dir == "x":
            Px = self._plot_shear_stress('x', subs)
            return Px.show()
        # For shear stress along y direction
        elif dir == "y":
            Py = self._plot_shear_stress('y', subs)
            return Py.show()
        # For shear stress along z direction
        elif dir == "z":
            Pz = self._plot_shear_stress('z', subs)
            return Pz.show()
        # For shear stress along all direction
        else:
            Px = self._plot_shear_stress('x', subs)
            Py = self._plot_shear_stress('y', subs)
            Pz = self._plot_shear_stress('z', subs)
            return PlotGrid(3, 1, Px, Py, Pz)

    def _max_shear_force(self, dir):
        """
        Helper function for max_shear_force().
        """

        dir = dir.lower()

        if dir == 'x':
            dir_num = 0

        elif dir == 'y':
            dir_num = 1

        elif dir == 'z':
            dir_num = 2

        if not self.shear_force()[dir_num]:
            return (0,0)
        # To restrict the range within length of the Beam
        load_curve = Piecewise((float("nan"), self.variable<=0),
                (self._load_vector[dir_num], self.variable<self.length),
                (float("nan"), True))

        points = solve(load_curve.rewrite(Piecewise), self.variable,
                        domain=S.Reals)
        points.append(0)
        points.append(self.length)
        shear_curve = self.shear_force()[dir_num]
        shear_values = [shear_curve.subs(self.variable, x) for x in points]
        shear_values = list(map(abs, shear_values))

        max_shear = max(shear_values)
        return (points[shear_values.index(max_shear)], max_shear)

    def max_shear_force(self):
        """
        Returns point of max shear force and its corresponding shear value
        along all directions in a Beam object as a list.
        solve_for_reaction_loads() must be called before using this function.

        Examples
        ========
        There is a beam of length 20 meters. It is supported by rollers
        at both of its ends. A linear load having slope equal to 12 is applied
        along y-axis. A constant distributed load of magnitude 15 N is
        applied from start till its end along z-axis.

        .. plot::
            :context: close-figs
            :format: doctest
            :include-source: True

            >>> from sympy.physics.continuum_mechanics.beam import Beam3D
            >>> from sympy import symbols
            >>> l, E, G, I, A, x = symbols('l, E, G, I, A, x')
            >>> b = Beam3D(20, 40, 21, 100, 25, x)
            >>> b.apply_load(15, start=0, order=0, dir="z")
            >>> b.apply_load(12*x, start=0, order=0, dir="y")
            >>> b.bc_deflection = [(0, [0, 0, 0]), (20, [0, 0, 0])]
            >>> R1, R2, R3, R4 = symbols('R1, R2, R3, R4')
            >>> b.apply_load(R1, start=0, order=-1, dir="z")
            >>> b.apply_load(R2, start=20, order=-1, dir="z")
            >>> b.apply_load(R3, start=0, order=-1, dir="y")
            >>> b.apply_load(R4, start=20, order=-1, dir="y")
            >>> b.solve_for_reaction_loads(R1, R2, R3, R4)
            >>> b.max_shear_force()
            [(0, 0), (20, 2400), (20, 300)]
        """

        max_shear = []
        max_shear.append(self._max_shear_force('x'))
        max_shear.append(self._max_shear_force('y'))
        max_shear.append(self._max_shear_force('z'))
        return max_shear

    def _max_bending_moment(self, dir):
        """
        Helper function for max_bending_moment().
        """

        dir = dir.lower()

        if dir == 'x':
            dir_num = 0

        elif dir == 'y':
            dir_num = 1

        elif dir == 'z':
            dir_num = 2

        if not self.bending_moment()[dir_num]:
            return (0,0)
        # To restrict the range within length of the Beam
        shear_curve = Piecewise((float("nan"), self.variable<=0),
                (self.shear_force()[dir_num], self.variable<self.length),
                (float("nan"), True))

        points = solve(shear_curve.rewrite(Piecewise), self.variable,
                        domain=S.Reals)
        points.append(0)
        points.append(self.length)
        bending_moment_curve = self.bending_moment()[dir_num]
        bending_moments = [bending_moment_curve.subs(self.variable, x) for x in points]
        bending_moments = list(map(abs, bending_moments))

        max_bending_moment = max(bending_moments)
        return (points[bending_moments.index(max_bending_moment)], max_bending_moment)

    def max_bending_moment(self):
        """
        Returns point of max bending moment and its corresponding bending moment value
        along all directions in a Beam object as a list.
        solve_for_reaction_loads() must be called before using this function.

        Examples
        ========
        There is a beam of length 20 meters. It is supported by rollers
        at both of its ends. A linear load having slope equal to 12 is applied
        along y-axis. A constant distributed load of magnitude 15 N is
        applied from start till its end along z-axis.

        .. plot::
            :context: close-figs
            :format: doctest
            :include-source: True

            >>> from sympy.physics.continuum_mechanics.beam import Beam3D
            >>> from sympy import symbols
            >>> l, E, G, I, A, x = symbols('l, E, G, I, A, x')
            >>> b = Beam3D(20, 40, 21, 100, 25, x)
            >>> b.apply_load(15, start=0, order=0, dir="z")
            >>> b.apply_load(12*x, start=0, order=0, dir="y")
            >>> b.bc_deflection = [(0, [0, 0, 0]), (20, [0, 0, 0])]
            >>> R1, R2, R3, R4 = symbols('R1, R2, R3, R4')
            >>> b.apply_load(R1, start=0, order=-1, dir="z")
            >>> b.apply_load(R2, start=20, order=-1, dir="z")
            >>> b.apply_load(R3, start=0, order=-1, dir="y")
            >>> b.apply_load(R4, start=20, order=-1, dir="y")
            >>> b.solve_for_reaction_loads(R1, R2, R3, R4)
            >>> b.max_bending_moment()
            [(0, 0), (20, 3000), (20, 16000)]
        """

        max_bmoment = []
        max_bmoment.append(self._max_bending_moment('x'))
        max_bmoment.append(self._max_bending_moment('y'))
        max_bmoment.append(self._max_bending_moment('z'))
        return max_bmoment

    max_bmoment = max_bending_moment

    def _max_deflection(self, dir):
        """
        Helper function for max_Deflection()
        """

        dir = dir.lower()

        if dir == 'x':
            dir_num = 0

        elif dir == 'y':
            dir_num = 1

        elif dir == 'z':
            dir_num = 2

        if not self.deflection()[dir_num]:
            return (0,0)
        # To restrict the range within length of the Beam
        slope_curve = Piecewise((float("nan"), self.variable<=0),
                (self.slope()[dir_num], self.variable<self.length),
                (float("nan"), True))

        points = solve(slope_curve.rewrite(Piecewise), self.variable,
                        domain=S.Reals)
        points.append(0)
        points.append(self._length)
        deflection_curve = self.deflection()[dir_num]
        deflections = [deflection_curve.subs(self.variable, x) for x in points]
        deflections = list(map(abs, deflections))

        max_def = max(deflections)
        return (points[deflections.index(max_def)], max_def)

    def max_deflection(self):
        """
        Returns point of max deflection and its corresponding deflection value
        along all directions in a Beam object as a list.
        solve_for_reaction_loads() and solve_slope_deflection() must be called
        before using this function.

        Examples
        ========
        There is a beam of length 20 meters. It is supported by rollers
        at both of its ends. A linear load having slope equal to 12 is applied
        along y-axis. A constant distributed load of magnitude 15 N is
        applied from start till its end along z-axis.

        .. plot::
            :context: close-figs
            :format: doctest
            :include-source: True

            >>> from sympy.physics.continuum_mechanics.beam import Beam3D
            >>> from sympy import symbols
            >>> l, E, G, I, A, x = symbols('l, E, G, I, A, x')
            >>> b = Beam3D(20, 40, 21, 100, 25, x)
            >>> b.apply_load(15, start=0, order=0, dir="z")
            >>> b.apply_load(12*x, start=0, order=0, dir="y")
            >>> b.bc_deflection = [(0, [0, 0, 0]), (20, [0, 0, 0])]
            >>> R1, R2, R3, R4 = symbols('R1, R2, R3, R4')
            >>> b.apply_load(R1, start=0, order=-1, dir="z")
            >>> b.apply_load(R2, start=20, order=-1, dir="z")
            >>> b.apply_load(R3, start=0, order=-1, dir="y")
            >>> b.apply_load(R4, start=20, order=-1, dir="y")
            >>> b.solve_for_reaction_loads(R1, R2, R3, R4)
            >>> b.solve_slope_deflection()
            >>> b.max_deflection()
            [(0, 0), (10, 495/14), (-10 + 10*sqrt(10793)/43, (10 - 10*sqrt(10793)/43)**3/160 - 20/7 + (10 - 10*sqrt(10793)/43)**4/6400 + 20*sqrt(10793)/301 + 27*(10 - 10*sqrt(10793)/43)**2/560)]
        """

        max_def = []
        max_def.append(self._max_deflection('x'))
        max_def.append(self._max_deflection('y'))
        max_def.append(self._max_deflection('z'))
        return max_def<|MERGE_RESOLUTION|>--- conflicted
+++ resolved
@@ -216,13 +216,8 @@
         return self._reaction_loads
 
     @property
-<<<<<<< HEAD
     def rotation_jumps(self):
         """ Returns the rotation jumps in hinges multiplied by the elastic modulus and second moment in a dictionary."""
-=======
-    def rotation_jumps(self): #AANPASSEN
-        """ Returns the rotation jumps in rotation hinges in a dictionary."""
->>>>>>> 05734276
         return self._rotation_jumps
 
     @property
@@ -543,14 +538,10 @@
         Returns
         =======
         Symbol
-<<<<<<< HEAD
-            The unknown rotation jump multiplied by the elastic modulus and second moment as a symbol.
-=======
             If type = "rotation"
-                - The unknown rotation jump as a symbol.
+                - The unknown rotation jump multiplied by the elastic modulus and second moment as a symbol.
             If type = "sliding"
-                - The unknown deflection jump as a symbol.
->>>>>>> 05734276
+                - The unknown deflection jump multiplied by the elastic modulus and second moment as a symbol.
 
         Examples
         ========
@@ -595,19 +586,8 @@
             raise ValueError('Cannot place hinge at the beginning of the beam.')
         if loc == self.length:
             raise ValueError('Cannot place hinge at the end of the beam.')
-<<<<<<< HEAD
-        if any(loc == support[0] and support[1] == 'fixed' for support in self._applied_supports):
-            raise ValueError('Cannot place hinge at the location of a fixed support. Change fixed support to pin.')
         if any(loc == arg[1] and arg[2] == -2 for arg in self._applied_loads):
             raise ValueError('Cannot place hinge at the location of a moment load.')
-
-        rotation_jump = Symbol('EI_P_'+str(loc))
-        self._applied_hinges.append(loc)
-        self._hinge_symbols.append(rotation_jump)
-        self.apply_load(rotation_jump, loc, -3)
-        self.bc_bending_moment.append((loc, 0))
-        return rotation_jump
-=======
         if type == "rotation" and any(loc == support[0] and support[1] == 'fixed' for support in self._applied_supports):
             raise ValueError('Cannot place rotation hinge at the location of a fixed support. Change fixed support to pin.')
         # toevoegen over sliding hinge op een support
@@ -627,7 +607,6 @@
             self.apply_load(deflection_jump, loc, -4)
             self.bc_shear_force.append((loc, 0))
             return deflection_jump
->>>>>>> 05734276
 
     def apply_load(self, value, start, order, end=None):
         """
