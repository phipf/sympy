--- conflicted
+++ resolved
@@ -26,13 +26,9 @@
 
     'SymbolicSystem',
 
-<<<<<<< HEAD
-    'PinJoint',
+    'PinJoint', 'PrismaticJoint',
 
     'JointsMethod'
-=======
-    'PinJoint', 'PrismaticJoint'
->>>>>>> 1eb8d775
 ]
 
 from sympy.physics import vector
@@ -63,10 +59,6 @@
 
 from .system import SymbolicSystem
 
-<<<<<<< HEAD
-from .joint import PinJoint
+from .jointsmethod import JointsMethod
 
-from .jointsmethod import JointsMethod
-=======
-from .joint import PinJoint, PrismaticJoint
->>>>>>> 1eb8d775
+from .joint import PinJoint, PrismaticJoint