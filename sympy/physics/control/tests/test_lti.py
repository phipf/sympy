--- conflicted
+++ resolved
@@ -867,24 +867,14 @@
 
     f1 = Feedback(TransferFunction(1, 1, s), tf1*tf2*tf3)
     assert f1.args == (TransferFunction(1, 1, s), Series(tf1, tf2, tf3), -1)
-<<<<<<< HEAD
-    assert f1.plant == TransferFunction(1, 1, s)
-    assert f1.controller == Series(tf1, tf2, tf3)
-=======
     assert f1.sys1 == TransferFunction(1, 1, s)
     assert f1.sys2 == Series(tf1, tf2, tf3)
->>>>>>> d5f9c914
     assert f1.var == s
 
     f2 = Feedback(tf1, tf2*tf3)
     assert f2.args == (tf1, Series(tf2, tf3), -1)
-<<<<<<< HEAD
-    assert f2.plant == tf1
-    assert f2.controller == Series(tf2, tf3)
-=======
     assert f2.sys1 == tf1
     assert f2.sys2 == Series(tf2, tf3)
->>>>>>> d5f9c914
     assert f2.var == s
 
     f3 = Feedback(tf1*tf2, tf5)
@@ -899,11 +889,7 @@
     f5 = Feedback(tf5, TransferFunction(1, 1, s))
     assert f5.args == (tf5, TransferFunction(1, 1, s), -1)
     assert f5.var == s
-<<<<<<< HEAD
-    assert f5 == Feedback(tf5)  # When controller is not passed explicitly, it is assumed to be unit tf.
-=======
     assert f5 == Feedback(tf5)  # When sys2 is not passed explicitly, it is assumed to be unit tf.
->>>>>>> d5f9c914
 
     f6 = Feedback(TransferFunction(1, 1, p), tf4)
     assert f6.args == (TransferFunction(1, 1, p), tf4, -1)
@@ -987,53 +973,31 @@
 
     f1 = MIMOFeedback(tfm_1, tfm_2)
     assert f1.args == (tfm_1, tfm_2, -1)
-<<<<<<< HEAD
-    assert f1.plant == tfm_1
-    assert f1.controller == tfm_2
-=======
     assert f1.sys1 == tfm_1
     assert f1.sys2 == tfm_2
->>>>>>> d5f9c914
     assert f1.var == s
     assert f1.sign == -1
     assert -(-f1) == f1
 
     f2 = MIMOFeedback(tfm_2, tfm_1, 1)
     assert f2.args == (tfm_2, tfm_1, 1)
-<<<<<<< HEAD
-    assert f2.plant == tfm_2
-    assert f2.controller == tfm_1
-=======
     assert f2.sys1 == tfm_2
     assert f2.sys2 == tfm_1
->>>>>>> d5f9c914
     assert f2.var == s
     assert f2.sign == 1
 
     f3 = MIMOFeedback(tfm_1, MIMOSeries(tfm_3, tfm_2))
     assert f3.args == (tfm_1, MIMOSeries(tfm_3, tfm_2), -1)
-<<<<<<< HEAD
-    assert f3.plant == tfm_1
-    assert f3.controller == MIMOSeries(tfm_3, tfm_2)
-=======
     assert f3.sys1 == tfm_1
     assert f3.sys2 == MIMOSeries(tfm_3, tfm_2)
->>>>>>> d5f9c914
     assert f3.var == s
     assert f3.sign == -1
 
     mat = Matrix([[1, 1/s], [0, 1]])
-<<<<<<< HEAD
-    plant = controller = TransferFunctionMatrix.from_Matrix(mat, s)
-    f4 = MIMOFeedback(plant, controller)
-    assert f4.args == (plant, controller, -1)
-    assert f4.plant == f4.controller == plant
-=======
     sys1 = controller = TransferFunctionMatrix.from_Matrix(mat, s)
     f4 = MIMOFeedback(sys1, controller)
     assert f4.args == (sys1, controller, -1)
     assert f4.sys1 == f4.sys2 == sys1
->>>>>>> d5f9c914
 
 
 def test_MIMOFeedback_errors():
