--- conflicted
+++ resolved
@@ -20,15 +20,11 @@
 from sympy.matrices import ImmutableMatrix, Matrix, ShapeError
 from sympy.functions.elementary.trigonometric import sin, cos
 from sympy.physics.control.lti import (
-    create_transfer_function,TransferFunctionBase, TransferFunction,
+    create_transfer_function, TransferFunctionBase, TransferFunction,
     DiscreteTransferFunction, PIDController,Series, Parallel, Feedback,
     TransferFunctionMatrix, MIMOSeries, MIMOParallel, MIMOFeedback, StateSpace,
-<<<<<<< HEAD
     DiscreteStateSpace, create_state_space, gbt, bilinear, forward_diff,
     backward_diff, phase_margin, gain_margin)
-=======
-    gbt, bilinear, forward_diff, backward_diff, phase_margin, gain_margin)
->>>>>>> 95c86543
 from sympy.testing.pytest import raises
 from sympy.logic.boolalg import false, true
 
@@ -39,18 +35,10 @@
 a0, a1, a2, a3, b0, b1, b2, b3, b4, c0, c1, c2, c3, d0, d1, d2, d3 = \
     symbols('a0:4, b0:5, c0:4, d0:4')
 
-<<<<<<< HEAD
-from math import isclose
-
-a, x, b, c, s, g, d, p, k, tau, zeta, wn, T, z = symbols('a, x, b, c, s, g, d,\
-    p, k, tau, zeta, wn, T, z')
-a0, a1, a2, a3, b0, b1, b2, b3, b4, c0, c1, c2, c3, d0, d1, d2, d3 = \
-    symbols('a0:4, b0:5, c0:4, d0:4')
-=======
->>>>>>> 95c86543
 TF1 = TransferFunction(1, s**2 + 2*zeta*wn*s + wn**2, s)
 TF2 = TransferFunction(k, 1, s)
 TF3 = TransferFunction(a2*p - s, a2*s + p, s)
+
 
 def test_create_transfer_function():
     cont_tf1 = create_transfer_function(s+1, s**2 + 2, s)
@@ -282,13 +270,9 @@
     assert expect4_.evalf() == expect4
 
     # evaluate the transfer function at particular frequencies.
-<<<<<<< HEAD
-    assert tf1.eval_frequency(wn) == wn/(wn + 5) + 3/(wn + 5)
-=======
     assert simplify(tf1.eval_frequency(wn) - (wn**2/(wn**2 + 4*wn - 5) +
                                               2*wn/(wn**2 + 4*wn - 5) -
                                               3/(wn**2 + 4*wn - 5))) == 0
->>>>>>> 95c86543
     assert G1.eval_frequency(1 + I) == S(3)/25 + S(4)*I/25
     assert G4.eval_frequency(S(5)/3) == \
         a0*s**s/(a1*a2*s**(S(8)/3) + S(5)*a1*s/3 + 5*a2*b1*s**(S(8)/3)/3 + S(25)*b1*s/9) - 5*3**(S(1)/3)*5**(S(2)/3)*b0/(9*a1*a2*s**(S(8)/3) + 15*a1*s + 15*a2*b1*s**(S(8)/3) + 25*b1*s)
@@ -766,7 +750,7 @@
     assert G4.expand() == DiscreteTransferFunction(a0*s**s - b0*p**p, g, p, 2.4)
     assert G4.expand() != DiscreteTransferFunction(a0*s**s - b0*p**p, g, p)
 
-    # purely symbolic polynomials.
+    # testing that subs works.
     p1 = a1*s + a0
     p2 = b2*s**2 + b1*s + b0
     SP1 = DiscreteTransferFunction(p1, p2, s)
@@ -843,13 +827,10 @@
                            CRootOf(x**9 + x + 1, 3), CRootOf(x**9 + x + 1, 4),
                            CRootOf(x**9 + x + 1, 5), CRootOf(x**9 + x + 1, 6),
                            CRootOf(x**9 + x + 1, 7), CRootOf(x**9 + x + 1, 8)]
-<<<<<<< HEAD
-=======
     # test generic poles denominator
     assert DiscreteTransferFunction(1, b0*x**2 + b1*x + b2, x).poles() == [
         -b1/(2*b0) - sqrt(-4*b0*b2 + b1**2)/(2*b0),
         -b1/(2*b0) + sqrt(-4*b0*b2 + b1**2)/(2*b0)]
->>>>>>> 95c86543
     raises(NotImplementedError, lambda:
            DiscreteTransferFunction(x**2, a0*x**10 + x + x**2, x).poles())
 
@@ -3010,35 +2991,28 @@
     dtf_test_bilinear1 = DiscreteTransferFunction.from_coeff_lists(numZ,
                                                              denZ,
                                                              z, T).expand()
-<<<<<<< HEAD
-    dtf_test_bilinear2 = DiscreteTransferFunction.gbt(tf, T, 0.5, z).expand()
-=======
-    dtf_test_bilinear2 = \
-        DiscreteTransferFunction.from_gbt(tf, T, 0.5, z).expand()
->>>>>>> 95c86543
+    dtf_test_bilinear2 = DiscreteTransferFunction.from_gbt(tf, T,
+                                                           0.5, z).expand()
     # corresponding tf with manually calculated coefs
     num_manual = [T/(2*(a + b*T/2)), T/(2*(a + b*T/2))]
     den_manual = [1, (-a + b*T/2)/(a + b*T/2)]
     dtf_manual = DiscreteTransferFunction.\
         from_coeff_lists(num_manual, den_manual, z, T).expand()
-
+    num_manual = [T/(2*(a + b*T/2)), T/(2*(a + b*T/2))]
+    den_manual = [1, (-a + b*T/2)/(a + b*T/2)]
+    dtf_manual = DiscreteTransferFunction.\
+        from_coeff_lists(num_manual, den_manual, z, T).expand()
+
+    assert dtf_test_bilinear1 == dtf_test_bilinear2 == dtf_manual
     assert dtf_test_bilinear1 == dtf_test_bilinear2 == dtf_manual
 
     tf = TransferFunction(1, a*s+b, s)
     numZ, denZ = gbt(tf, T, 0)
-<<<<<<< HEAD
-    # discretized transfer function with coefs from tf.gbt()
-    dtf_test_forward1 = DiscreteTransferFunction.from_coeff_lists(numZ,
-                                                           denZ,
-                                                           z, T).expand()
-    dtf_test_forward2 = DiscreteTransferFunction.gbt(tf, T, 0, z).expand()
-=======
     # discretized transfer function with coefs from tf.from_gbt()
     dtf_test_forward1 = DiscreteTransferFunction.from_coeff_lists(numZ,
                                                            denZ,
                                                            z, T).expand()
     dtf_test_forward2 = DiscreteTransferFunction.from_gbt(tf, T, 0, z).expand()
->>>>>>> 95c86543
 
     # corresponding tf with manually calculated coefs
     num_manual = [T/a]
@@ -3050,19 +3024,11 @@
 
     tf = TransferFunction(1, a*s+b, s)
     numZ, denZ = gbt(tf, T, 1)
-<<<<<<< HEAD
-    # discretized transfer function with coefs from tf.gbt()
-    dtf_test_backward1 = DiscreteTransferFunction.from_coeff_lists(numZ,
-                                                             denZ,
-                                                             z, T).expand()
-    dtf_test_backward2 = DiscreteTransferFunction.gbt(tf, T, 1, z).expand()
-=======
     # discretized transfer function with coefs from tf.from_gbt()
     dtf_test_backward1 = DiscreteTransferFunction.from_coeff_lists(numZ,
                                                              denZ,
                                                              z, T).expand()
     dtf_test_backward2 = DiscreteTransferFunction.from_gbt(tf, T, 1, z).expand()
->>>>>>> 95c86543
     # corresponding tf with manually calculated coefs
     num_manual = [T/(a + b*T), 0]
     den_manual = [1, -a/(a + b*T)]
@@ -3073,19 +3039,11 @@
 
     tf = TransferFunction(1, a*s+b, s)
     numZ, denZ = gbt(tf, T, 0.3)
-<<<<<<< HEAD
-    # discretized transfer function with coefs from tf.gbt()
-    dtf_test_gbt1 = DiscreteTransferFunction.from_coeff_lists(numZ,
-                                                        denZ,
-                                                        z, T).expand()
-    dtf_test_gbt2 = DiscreteTransferFunction.gbt(tf, T, 0.3, z).expand()
-=======
     # discretized transfer function with coefs from tf.from_gbt()
     dtf_test_gbt1 = DiscreteTransferFunction.from_coeff_lists(numZ,
                                                         denZ,
                                                         z, T).expand()
     dtf_test_gbt2 = DiscreteTransferFunction.from_gbt(tf, T, 0.3, z).expand()
->>>>>>> 95c86543
     # corresponding tf with manually calculated coefs
     num_manual = [3*T/(10*(a + 3*b*T/10)), 7*T/(10*(a + 3*b*T/10))]
     den_manual = [1, (-a + 7*b*T/10)/(a + 3*b*T/10)]
@@ -3102,12 +3060,8 @@
     dtf_test_bilinear1 = DiscreteTransferFunction.from_coeff_lists(numZ,
                                                              denZ,
                                                              z, T).expand()
-<<<<<<< HEAD
-    dtf_test_bilinear2 = DiscreteTransferFunction.bilinear(tf, T, z).expand()
-=======
     dtf_test_bilinear2 = \
         DiscreteTransferFunction.from_bilinear(tf, T, z).expand()
->>>>>>> 95c86543
     # corresponding tf with manually calculated coefs
     num_manual = [T/(2*(a + b*T/2)), T/(2*(a + b*T/2))]
     den_manual = [1, (-a + b*T/2)/(a + b*T/2)]
@@ -3124,12 +3078,8 @@
     dtf_test_forward1 = DiscreteTransferFunction.from_coeff_lists(numZ,
                                                            denZ,
                                                            z, T).expand()
-<<<<<<< HEAD
-    dtf_test_forward2 = DiscreteTransferFunction.forward_diff(tf, T, z).expand()
-=======
     dtf_test_forward2 = \
         DiscreteTransferFunction.from_forward_diff(tf, T, z).expand()
->>>>>>> 95c86543
     # corresponding tf with manually calculated coefs
     num_manual = [T/a]
     den_manual = [1, (-a + b*T)/a]
@@ -3142,20 +3092,12 @@
     # simple transfer function, e.g. ohms law
     tf = TransferFunction(1, a*s+b, s)
     numZ, denZ = backward_diff(tf, T)
-<<<<<<< HEAD
-    # discretized transfer function with coefs from tf.backward_diff()
-    dtf_test_backward1 = DiscreteTransferFunction.from_coeff_lists(numZ,
-                                                             denZ,
-                                                             z, T).expand()
-    dtf_test_backward2 = DiscreteTransferFunction.backward_diff(tf, T, z).expand()
-=======
     # discretized transfer function with coefs from tf.from_backward_diff()
     dtf_test_backward1 = DiscreteTransferFunction.from_coeff_lists(numZ,
                                                              denZ,
                                                              z, T).expand()
     dtf_test_backward2 = \
         DiscreteTransferFunction.from_backward_diff(tf, T, z).expand()
->>>>>>> 95c86543
     # corresponding tf with manually calculated coefs
     num_manual = [T/(a + b*T), 0]
     den_manual = [1, -a/(a + b*T)]
@@ -3524,16 +3466,11 @@
     assert SS.rewrite(TransferFunction)[0][0] == TF1
 
     # TransferFunction cannot be converted to DiscreteStateSpace
-<<<<<<< HEAD
     raises(TypeError, lambda: TF1.rewrite(DiscreteStateSpace))
-=======
-    # TODO: raises(TypeError, lambda: TF1.rewrite(DiscreteStateSpace))
->>>>>>> 95c86543
 
     # Transfer function has to be proper
     raises(ValueError, lambda: TransferFunction(b*s**2 + p**2 - a*p + s, b - p**2, s).rewrite(StateSpace))
 
-<<<<<<< HEAD
     # DiscreteStateSpace to DiscreteTransferFunction for SISO
     DH1 = DiscreteStateSpace(A1, B1, C1, D1, 0.1)
     DH3 = DiscreteStateSpace(Matrix([[a0, a1], [a2, a3]]),
@@ -3579,25 +3516,6 @@
 
     # discrete-time Transfer function has to be proper
     raises(ValueError, lambda: DiscreteTransferFunction(b2*z**2 + b1*z + b0, z + a0, z).rewrite(DiscreteStateSpace))
-=======
-    # DiscreteTransferFunction to DiscreteStateSpace
-    dtf1 = DiscreteTransferFunction(z+5, z**3+2*z**2+4*z+3, z, 0.1)
-    # TODO:
-    # DSS = dtf1.rewrite(DiscreteStateSpace)
-    # A = Matrix([[0, 1, 0], [0, 0, 1], [-3, -4, -2]])
-    # B = Matrix([0, 0, 1])
-    # C = Matrix([[5, 1, 0]])
-    # D = Matrix([[0]])
-    # assert DSS == DiscreteStateSpace(A, B, C, D, 0.1)
-
-    # TODO: assert DSS.rewrite(DiscreteTransferFunction)[0][0] == dtf1
-
-    # DiscreteTransferFunction cannot be converted to StateSpace
-    raises(TypeError, lambda: dtf1.rewrite(StateSpace))
-
-    # discrete-time Transfer function has to be proper
-    # TODO: raises(ValueError, lambda: DiscreteTransferFunction(b2*z**2 + b1*z + b0, z + a0, z).rewrite(DiscreteStateSpace))
->>>>>>> 95c86543
 
 def test_StateSpace_dsolve():
     # https://web.mit.edu/2.14/www/Handouts/StateSpaceResponse.pdf
@@ -3689,7 +3607,8 @@
     Qo = SS4.observability_matrix().subs([(a0, 0), (a1, -6), (a2, 1), (a3, -5), (c1, 0), (c2, 1)])
     assert Qo == Matrix([[0, 1], [1, -5]])
 
-    ss_obs = StateSpace(Matrix([[1, 0, 1], [0,0,0],[0,0,-2]]), Matrix([1,1,0]), Matrix([1,1,Rational(1,3)]).T).to_observable_form()
+    ss_obs = StateSpace(Matrix([[1, 0, 1], [0,0,0],[0,0,-2]]), Matrix([1,1,0]),
+                        Matrix([1,1, Rational(1,3)]).T).to_observable_form()
     A_obs = ss_obs.A[:2, :2]
     A_nobs = ss_obs.A[2:, 2:]
     assert A_obs.eigenvals() == {0: 1, 1: 1}
@@ -4177,8 +4096,7 @@
     A2 = Matrix([[1,0,0], [0,-1,k], [0,0,-1]])
     ss2 = StateSpace(A2, B, C, D)
     ineq = ss2.get_asymptotic_stability_conditions()
-<<<<<<< HEAD
-    assert ineq == [True, False]
+    assert ineq == [False]
 
 def test_DiscreteStateSpace_construction():
     # using different numbers for a SISO system.
@@ -4416,7 +4334,6 @@
 
 def test_DiscreteStateSpace_functions():
     # https://in.mathworks.com/help/control/ref/statespacemodel.obsv.html
-
     A_mat = Matrix([[-1.5, -2], [1, 0]])
     B_mat = Matrix([0.5, 0])
     C_mat = Matrix([[0, 1]])
@@ -4434,31 +4351,44 @@
     assert SS1.is_observable() == True
     assert SS2.is_observable() == False
     assert SS1.observability_matrix() == Matrix([[0, 1], [1, 0]])
-    assert SS2.observability_matrix() == Matrix([[-1,  1], [ 1, -1], [ 3, -3],
-                                                 [-3,  3]])
-    assert SS1.observable_subspace() == [Matrix([[0], [1]]), Matrix([[1], [0]])]
-    assert SS2.observable_subspace() == [Matrix([[-1], [ 1], [ 3], [-3]])]
-    Qo = SS4.observability_matrix().subs([(a0, 0), (a1, -6), (a2, 1), (a3, -5),
-                                          (c1, 0), (c2, 1)])
+    assert SS2.observability_matrix() == Matrix([[-1,  1], [ 1, -1], [ 3, -3], [-3,  3]])
+    assert SS1.observable_subspace() == [Matrix([[1], [0]]), Matrix([[0], [1]])]
+    assert SS2.observable_subspace() == [Matrix([[-1], [ 1]])]
+    raises(NotImplementedError, lambda: SS4.observable_subspace())
+    assert SS1.unobservable_subspace() == []
+    assert SS2.unobservable_subspace() == [Matrix([[1],[1]])]
+    raises(NotImplementedError, lambda: SS4.unobservable_subspace())
+
+    Qo = SS4.observability_matrix().subs([(a0, 0), (a1, -6), (a2, 1), (a3, -5), (c1, 0), (c2, 1)])
     assert Qo == Matrix([[0, 1], [1, -5]])
+
+    ss_obs = StateSpace(Matrix([[1, 0, 1], [0,0,0],[0,0,-2]]), Matrix([1,1,0]),
+                        Matrix([1,1, Rational(1,3)]).T).to_observable_form()
+    A_obs = ss_obs.A[:2, :2]
+    A_nobs = ss_obs.A[2:, 2:]
+    assert A_obs.eigenvals() == {0: 1, 1: 1}
+    assert A_nobs.eigenvals() == {-2: 1}
 
     # Controllability
     assert SS1.is_controllable() == True
     assert SS3.is_controllable() == False
     assert SS1.controllability_matrix() ==  Matrix([[0.5, -0.75], [  0,   0.5]])
-    assert SS3.controllability_matrix() == Matrix([[1, -1, 2, -2],
-                                                   [1, -1, 2, -2]])
-    assert SS1.controllable_subspace() == [Matrix([[0.5], [  0]]),
-                                           Matrix([[-0.75], [  0.5]])]
+    assert SS3.controllability_matrix() == Matrix([[1, -1, 2, -2], [1, -1, 2, -2]])
+    assert SS4.controllability_matrix() == \
+        Matrix([[b1, a0*b1 + a1*b2], [b2, a2*b1 + a3*b2]])
+    assert SS1.controllable_subspace() == [Matrix([[0.5], [  0]]), Matrix([[-0.75], [  0.5]])]
     assert SS3.controllable_subspace() == [Matrix([[1], [1]])]
-    assert SS4.controllable_subspace() == [Matrix([
-                                          [b1],
-                                          [b2]]), Matrix([
-                                          [a0*b1 + a1*b2],
-                                          [a2*b1 + a3*b2]])]
-    Qc = SS4.controllability_matrix().subs([(a0, 0), (a1, 1), (a2, -6),
-                                            (a3, -5), (b1, 0), (b2, 1)])
+    assert SS1.uncontrollable_subspace() == []
+    assert SS3.uncontrollable_subspace() == [Matrix([[-1], [1]])]
+    raises(NotImplementedError, lambda: SS4.uncontrollable_subspace()) # uncontrollable subspace fo symbols not implemented
+
+    Qc = SS4.controllability_matrix().subs([(a0, 0), (a1, 1), (a2, -6), (a3, -5), (b1, 0), (b2, 1)])
     assert Qc == Matrix([[0, 1], [1, -5]])
+    ss_contr = StateSpace(Matrix([[1, 0, 1], [0,0,0],[0,0,-2]]), Matrix([1,1,0]), Matrix([1,1,0]).T).to_controllable_form()
+    A_contr = ss_contr.A[:2, :2]
+    A_ncontr = ss_contr.A[2:, 2:]
+    assert A_contr.eigenvals() == {0: 1, 1: 1}
+    assert A_ncontr.eigenvals() == {-2: 1}
 
     # Append
     A1 = Matrix([[0, 1], [1, 0]])
@@ -4945,7 +4875,4 @@
 
 def test_DiscreteStateSpace_stability():
     # TODO after implementing stability methods for DiscreteStateSpace
-    pass
-=======
-    assert ineq == [False]
->>>>>>> 95c86543
+    pass