--- conflicted
+++ resolved
@@ -6,6 +6,7 @@
 from sympy.core.evalf import EvalfMixin
 from sympy.core.expr import Expr
 from sympy.core.function import expand
+from sympy.core.logic import fuzzy_or
 from sympy.core.logic import fuzzy_or
 from sympy.core.relational import Unequality
 from sympy.core.mul import Mul
@@ -1119,7 +1120,6 @@
         False
         >>> tf5.is_stable(cancel_poles_zeros = True)
         True
-<<<<<<< HEAD
 
         """
         tf = self.to_standard_form(cancel_poles_zeros)
@@ -1171,72 +1171,12 @@
         den = tf.den
         if cancel_poles_zeros:
             num, den = cancel(tf.num / tf.den).as_numer_denom()
-=======
->>>>>>> 006da57b
 
         return TransferFunction(num.collect(self.var),
                                 den.collect(self.var), self.var)
 
     def get_asymptotic_stability_conditions(self, cancel_poles_zeros = False):
         """
-<<<<<<< HEAD
-=======
-        tf = self.to_standard_form(cancel_poles_zeros)
-
-        conditions = tf.get_asymptotic_stability_conditions(cancel_poles_zeros = False)
-
-        try:
-            output = reduce_inequalities(conditions)
-        except NotImplementedError:
-            # If there are more than one symbols,
-            # reduce_inequalities could fail
-            return None
-
-        if output in (true, false):
-            return bool(output)
-
-        return None
-
-    def to_standard_form(self, cancel_poles_zeros=False):
-        r"""
-        Return the transfer function in its standard form.
-
-        Standard form:
-
-        .. math::
-            \frac{a_n s^n + a_{n-1} s^{n-1} + \cdots + a_1 s + a_0}
-            {b_m s^m + b_{m-1} s^{m-1} + \cdots + b_1 s + b_0}
-
-        Note: Also with cancel_poles_zeros = True, there could be unaccounted
-        pole-zero cancellations.
-
-        Examples
-        ========
-        >>> from sympy import symbols
-        >>> from sympy.physics.control.lti import TransferFunction, Feedback
-        >>> s,k = symbols('s k')
-        >>> tf1 = TransferFunction(-2*s + 12, s**3 + 2*s**2 + 100*s, s)
-        >>> tf2 = TransferFunction(1, k, s)
-        >>> feedback = Feedback(tf1, tf2).doit()
-        >>> feedback
-        TransferFunction(k*(12 - 2*s)*(s**3 + 2*s**2 + 100*s), (s**3 + 2*s**2 + 100*s)*(k*(s**3 + 2*s**2 + 100*s) - 2*s + 12), s)
-        >>> feedback.to_standard_form(cancel_poles_zeros=True)
-        TransferFunction(-2*k*s + 12*k, k*s**3 + 2*k*s**2 + s*(100*k - 2) + 12, s)
-
-        """
-        tf = self.expand()
-
-        num = tf.num
-        den = tf.den
-        if cancel_poles_zeros:
-            num, den = cancel(tf.num / tf.den).as_numer_denom()
-
-        return TransferFunction(num.collect(self.var),
-                                den.collect(self.var), self.var)
-
-    def get_asymptotic_stability_conditions(self, cancel_poles_zeros = False):
-        """
->>>>>>> 006da57b
         Returns the asymptotic stability conditions for
         the transfer function.
 
@@ -5554,36 +5494,4 @@
         s = Symbol('s')
         determinant = self.A.charpoly(s)
 
-<<<<<<< HEAD
-=======
-        return conds
-
-    def get_asymptotic_stability_conditions(self):
-        """
-        Returns the asymptotic stability conditions for
-        the state space.
-
-        Examples
-        ========
-
-        >>> from sympy import Matrix
-        >>> from sympy.physics.control import StateSpace
-        >>> from sympy import symbols, reduce_inequalities
-        >>> k = symbols('k')
-        >>> A = Matrix([[0,1,0],[0,0,1], [k-1, -2*k, -1]])
-        >>> B = Matrix([1, 0, 0])
-        >>> C = Matrix([[0, 1, 0]])
-        >>> D = Matrix([0])
-        >>> ss = StateSpace(A, B, C, D)
-        >>> ineq = ss.get_asymptotic_stability_conditions()
-        >>> ineq
-        [3*k - 1 > 0, 1 - k > 0]
-        >>> reduce_inequalities(ineq)
-        (1/3 < k) & (k < 1)
-
-        """
-        s = Symbol('s')
-        determinant = self.A.charpoly(s)
-
->>>>>>> 006da57b
         return neg_roots_conds(determinant, s)