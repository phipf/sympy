--- conflicted
+++ resolved
@@ -14,12 +14,8 @@
 from sympy.core.symbol import Dummy, Symbol
 from sympy.functions import Abs
 from sympy.core.sympify import sympify, _sympify
-<<<<<<< HEAD
 from sympy.matrices import Matrix, ImmutableMatrix, ImmutableDenseMatrix, eye, ShapeError, zeros
-=======
 from sympy.functions.elementary.exponential import (exp, log)
-from sympy.matrices import ImmutableMatrix, eye
->>>>>>> 3236f743
 from sympy.matrices.expressions import MatMul, MatAdd
 from sympy.polys import Poly, rootof
 from sympy.polys.polyroots import roots
@@ -30,12 +26,8 @@
 from mpmath.libmp.libmpf import prec_to_dps
 
 __all__ = ['TransferFunction', 'Series', 'MIMOSeries', 'Parallel', 'MIMOParallel',
-<<<<<<< HEAD
-    'Feedback', 'MIMOFeedback', 'TransferFunctionMatrix', 'StateSpace', 'gbt', 'bilinear', 'forward_diff', 'backward_diff']
-=======
-    'Feedback', 'MIMOFeedback', 'TransferFunctionMatrix', 'gbt', 'bilinear', 'forward_diff', 'backward_diff', 'phase_margin', 'gain_margin']
->>>>>>> 3236f743
-
+    'Feedback', 'MIMOFeedback', 'TransferFunctionMatrix', 'StateSpace', 'gbt', 'bilinear', 'forward_diff', 'backward_diff',
+    'phase_margin', 'gain_margin']
 
 def _roots(poly, var):
     """ like roots, but works on higher-order polynomials. """
