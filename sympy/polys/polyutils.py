--- conflicted
+++ resolved
@@ -1,11 +1,5 @@
 """Useful utilities for higher level polynomial classes. """
 
-<<<<<<< HEAD
-from sympy import S, Basic, sympify, Integer, Rational, Symbol, Add, Mul, Pow, ask
-from sympy.polys.polyerrors import PolynomialError, GeneratorsNeeded
-from sympy.polys.polyoptions import build_options
-
-=======
 from sympy.polys.polyerrors import PolynomialError, GeneratorsNeeded
 from sympy.polys.polyoptions import build_options
 
@@ -15,7 +9,6 @@
 from sympy.assumptions import ask, Q
 from sympy.utilities import any
 
->>>>>>> c9470ac4
 import re
 
 _gens_order = {
@@ -149,28 +142,16 @@
         for term in Add.make_args(expr):
             coeff, monom = [], [0]*k
 
-<<<<<<< HEAD
-def _parallel_dict_from_basic_if_gens(exprs, opt):
-    """Transform expressions into a multinomial form given generators. """
-    k, indices = len(opt.gens), {}
-
-    for i, g in enumerate(opt.gens):
-        indices[g] = i
-
-    polys = []
-
-    for expr in exprs:
-        poly = {}
-
-        for term in expr.as_Add():
-            coeff, monom = [], [0]*k
-
-            for factor in term.as_Mul():
+            for factor in Mul.make_args(term):
                 if factor.is_Number:
                     coeff.append(factor)
                 else:
                     try:
-                        base, exp = _analyze_power(*factor.as_Pow())
+                        base, exp = decompose_power(factor)
+
+                        if exp < 0:
+                            exp, base = -exp, Pow(base, -S.One)
+
                         monom[indices[base]] = exp
                     except KeyError:
                         if not factor.has(*opt.gens):
@@ -185,57 +166,20 @@
             else:
                 poly[monom] = Mul(*coeff)
 
-=======
-            for factor in Mul.make_args(term):
-                if factor.is_Number:
-                    coeff.append(factor)
-                else:
-                    try:
-                        base, exp = decompose_power(factor)
-
-                        if exp < 0:
-                            exp, base = -exp, Pow(base, -S.One)
-
-                        monom[indices[base]] = exp
-                    except KeyError:
-                        if not factor.has(*opt.gens):
-                            coeff.append(factor)
-                        else:
-                            raise PolynomialError("%s contains an element of the generators set" % factor)
-
-            monom = tuple(monom)
-
-            if monom in poly:
-                poly[monom] += Mul(*coeff)
-            else:
-                poly[monom] = Mul(*coeff)
-
->>>>>>> c9470ac4
         polys.append(poly)
 
     return polys, opt.gens
 
-<<<<<<< HEAD
-def _parallel_dict_from_basic_no_gens(exprs, opt):
-=======
 def _parallel_dict_from_expr_no_gens(exprs, opt):
->>>>>>> c9470ac4
     """Transform expressions into a multinomial form and figure out generators. """
     if opt.domain is not None:
         def _is_coeff(factor):
             return factor in opt.domain
     elif opt.extension is True:
-<<<<<<< HEAD
-        def _is_coeff(factor):
-            return ask(factor, 'algebraic')
-    elif opt.greedy is not False:
-        def _is_coeff(factor):
-=======
         def _is_coeff(factor):
             return ask(Q.algebraic(factor))
     elif opt.greedy is not False:
         def _is_coeff(factor):
->>>>>>> c9470ac4
             return False
     else:
         def _is_coeff(factor):
@@ -246,17 +190,6 @@
     for expr in exprs:
         terms = []
 
-<<<<<<< HEAD
-        for term in expr.as_Add():
-            coeff, elements = [], {}
-
-            for factor in term.as_Mul():
-                if factor.is_Number or _is_coeff(factor):
-                    coeff.append(factor)
-                else:
-                    base, exp = _analyze_power(*factor.as_Pow())
-
-=======
         for term in Add.make_args(expr):
             coeff, elements = [], {}
 
@@ -269,7 +202,6 @@
                     if exp < 0:
                         exp, base = -exp, Pow(base, -S.One)
 
->>>>>>> c9470ac4
                     elements[base] = exp
                     gens.add(base)
 
@@ -278,16 +210,12 @@
         reprs.append(terms)
 
     if not gens:
-<<<<<<< HEAD
-        raise GeneratorsNeeded("specify generators to give %s a meaning" % (exprs,))
-=======
         if len(exprs) == 1:
             arg = exprs[0]
         else:
             arg = (exprs,)
 
         raise GeneratorsNeeded("specify generators to give %s a meaning" % arg)
->>>>>>> c9470ac4
 
     gens = _sort_gens(gens, opt=opt)
     k, indices = len(gens), {}
@@ -316,44 +244,6 @@
         polys.append(poly)
 
     return polys, tuple(gens)
-<<<<<<< HEAD
-
-def _dict_from_basic_if_gens(expr, opt):
-    """Transform an expression into a multinomial form given generators. """
-    (poly,), gens = _parallel_dict_from_basic_if_gens((expr,), opt)
-    return poly, gens
-
-def _dict_from_basic_no_gens(expr, opt):
-    """Transform an expression into a multinomial form and figure out generators. """
-    (poly,), gens = _parallel_dict_from_basic_no_gens((expr,), opt)
-    return poly, gens
-
-def parallel_dict_from_basic(exprs, **args):
-    """Transform expressions into a multinomial form. """
-    opt = build_options(args)
-
-    if opt.expand is not False:
-        exprs = [ expr.expand() for expr in exprs ]
-
-    if opt.gens:
-        return _parallel_dict_from_basic_if_gens(exprs, opt)
-    else:
-        return _parallel_dict_from_basic_no_gens(exprs, opt)
-
-def dict_from_basic(expr, **args):
-    """Transform an expression into a multinomial form. """
-    opt = build_options(args)
-
-    if opt.expand is not False:
-        expr = expr.expand()
-
-    if opt.gens:
-        return _dict_from_basic_if_gens(expr, opt)
-    else:
-        return _dict_from_basic_no_gens(expr, opt)
-
-def basic_from_dict(rep, *gens):
-=======
 
 def _dict_from_expr_if_gens(expr, opt):
     """Transform an expression into a multinomial form given generators. """
@@ -406,7 +296,6 @@
     return rep, opt.clone({'gens': gens})
 
 def expr_from_dict(rep, *gens):
->>>>>>> c9470ac4
     """Convert a multinomial form into an expression. """
     result = []
 
@@ -443,32 +332,4 @@
             for new_M in new_monoms:
                 new_M.append(0)
 
-<<<<<<< HEAD
-    return map(tuple, new_monoms), coeffs
-
-def _parallel_dict_from_expr(exprs, opt):
-    """Transform expressions into a multinomial form. """
-    if opt.expand is not False:
-        exprs = [ expr.expand() for expr in exprs ]
-
-    if opt.gens:
-        reps, gens = _parallel_dict_from_basic_if_gens(exprs, opt)
-    else:
-        reps, gens = _parallel_dict_from_basic_no_gens(exprs, opt)
-
-    return reps, opt.clone({'gens': gens})
-
-def _dict_from_expr(expr, opt):
-    """Transform an expression into a multinomial form. """
-    if opt.expand is not False:
-        expr = expr.expand()
-
-    if opt.gens:
-        rep, gens = _dict_from_basic_if_gens(expr, opt)
-    else:
-        rep, gens = _dict_from_basic_no_gens(expr, opt)
-
-    return rep, opt.clone({'gens': gens})
-=======
-    return map(tuple, new_monoms), coeffs
->>>>>>> c9470ac4
+    return map(tuple, new_monoms), coeffs