"""User-friendly public interface to polynomial functions. """


from functools import wraps, reduce
from operator import mul
from typing import Optional
<<<<<<< HEAD
from collections import defaultdict
=======
from collections import Counter

>>>>>>> c12282dd
from sympy.core import (
    S, Expr, Add, Tuple
)
from sympy.core.basic import Basic
from sympy.core.decorators import _sympifyit
from sympy.core.exprtools import Factors, factor_nc, factor_terms
from sympy.core.evalf import (
    pure_complex, evalf, fastlog, _evalf_with_bounded_error, quad_to_mpmath)
from sympy.core.function import Derivative
from sympy.core.mul import Mul, _keep_coeff
from sympy.core.intfunc import ilcm
from sympy.core.numbers import I, Integer, equal_valued
from sympy.core.relational import Relational, Equality
from sympy.core.sorting import ordered
from sympy.core.symbol import Dummy, Symbol
from sympy.core.sympify import sympify, _sympify
from sympy.core.traversal import preorder_traversal, bottom_up
from sympy.logic.boolalg import BooleanAtom
from sympy.polys import polyoptions as options
from sympy.polys.constructor import construct_domain
from sympy.polys.domains import FF, QQ, ZZ
from sympy.polys.domains.domainelement import DomainElement
from sympy.polys.fglmtools import matrix_fglm
from sympy.polys.groebnertools import groebner as _groebner
from sympy.polys.monomials import Monomial
from sympy.polys.orderings import monomial_key
from sympy.polys.polyclasses import DMP, DMF, ANP
from sympy.polys.polyerrors import (
    OperationNotSupported, DomainError,
    CoercionFailed, UnificationFailed,
    GeneratorsNeeded, PolynomialError,
    MultivariatePolynomialError,
    ExactQuotientFailed,
    PolificationFailed,
    ComputationFailed,
    GeneratorsError,
)
from sympy.polys.polyutils import (
    basic_from_dict,
    _sort_gens,
    _unify_gens,
    _dict_reorder,
    _dict_from_expr,
    _parallel_dict_from_expr,
)
from sympy.polys.rationaltools import together
from sympy.polys.rootisolation import dup_isolate_real_roots_list
from sympy.utilities import group, public, filldedent
from sympy.utilities.exceptions import sympy_deprecation_warning
from sympy.utilities.iterables import iterable, sift


# Required to avoid errors
import sympy.polys

import mpmath
from mpmath.libmp.libhyper import NoConvergence



def _polifyit(func):
    @wraps(func)
    def wrapper(f, g):
        g = _sympify(g)
        if isinstance(g, Poly):
            return func(f, g)
        elif isinstance(g, Integer):
            g = f.from_expr(g, *f.gens, domain=f.domain)
            return func(f, g)
        elif isinstance(g, Expr):
            try:
                g = f.from_expr(g, *f.gens)
            except PolynomialError:
                if g.is_Matrix:
                    return NotImplemented
                expr_method = getattr(f.as_expr(), func.__name__)
                result = expr_method(g)
                if result is not NotImplemented:
                    sympy_deprecation_warning(
                        """
                        Mixing Poly with non-polynomial expressions in binary
                        operations is deprecated. Either explicitly convert
                        the non-Poly operand to a Poly with as_poly() or
                        convert the Poly to an Expr with as_expr().
                        """,
                        deprecated_since_version="1.6",
                        active_deprecations_target="deprecated-poly-nonpoly-binary-operations",
                    )
                return result
            else:
                return func(f, g)
        else:
            return NotImplemented
    return wrapper



@public
class Poly(Basic):
    """
    Generic class for representing and operating on polynomial expressions.

    See :ref:`polys-docs` for general documentation.

    Poly is a subclass of Basic rather than Expr but instances can be
    converted to Expr with the :py:meth:`~.Poly.as_expr` method.

    .. deprecated:: 1.6

       Combining Poly with non-Poly objects in binary operations is
       deprecated. Explicitly convert both objects to either Poly or Expr
       first. See :ref:`deprecated-poly-nonpoly-binary-operations`.

    Examples
    ========

    >>> from sympy import Poly
    >>> from sympy.abc import x, y

    Create a univariate polynomial:

    >>> Poly(x*(x**2 + x - 1)**2)
    Poly(x**5 + 2*x**4 - x**3 - 2*x**2 + x, x, domain='ZZ')

    Create a univariate polynomial with specific domain:

    >>> from sympy import sqrt
    >>> Poly(x**2 + 2*x + sqrt(3), domain='R')
    Poly(1.0*x**2 + 2.0*x + 1.73205080756888, x, domain='RR')

    Create a multivariate polynomial:

    >>> Poly(y*x**2 + x*y + 1)
    Poly(x**2*y + x*y + 1, x, y, domain='ZZ')

    Create a univariate polynomial, where y is a constant:

    >>> Poly(y*x**2 + x*y + 1,x)
    Poly(y*x**2 + y*x + 1, x, domain='ZZ[y]')

    You can evaluate the above polynomial as a function of y:

    >>> Poly(y*x**2 + x*y + 1,x).eval(2)
    6*y + 1

    See Also
    ========

    sympy.core.expr.Expr

    """

    __slots__ = ('rep', 'gens')

    is_commutative = True
    is_Poly = True
    _op_priority = 10.001

    def __new__(cls, rep, *gens, **args):
        """Create a new polynomial instance out of something useful. """
        opt = options.build_options(gens, args)

        if 'order' in opt:
            raise NotImplementedError("'order' keyword is not implemented yet")

        if isinstance(rep, (DMP, DMF, ANP, DomainElement)):
            return cls._from_domain_element(rep, opt)
        elif iterable(rep, exclude=str):
            if isinstance(rep, dict):
                return cls._from_dict(rep, opt)
            else:
                return cls._from_list(list(rep), opt)
        else:
            rep = sympify(rep, evaluate=type(rep) is not str)

            if rep.is_Poly:
                return cls._from_poly(rep, opt)
            else:
                return cls._from_expr(rep, opt)

    # Poly does not pass its args to Basic.__new__ to be stored in _args so we
    # have to emulate them here with an args property that derives from rep
    # and gens which are instance attributes. This also means we need to
    # define _hashable_content. The _hashable_content is rep and gens but args
    # uses expr instead of rep (expr is the Basic version of rep). Passing
    # expr in args means that Basic methods like subs should work. Using rep
    # otherwise means that Poly can remain more efficient than Basic by
    # avoiding creating a Basic instance just to be hashable.

    @classmethod
    def new(cls, rep, *gens):
        """Construct :class:`Poly` instance from raw representation. """
        if not isinstance(rep, DMP):
            raise PolynomialError(
                "invalid polynomial representation: %s" % rep)
        elif rep.lev != len(gens) - 1:
            raise PolynomialError("invalid arguments: %s, %s" % (rep, gens))

        obj = Basic.__new__(cls)
        obj.rep = rep
        obj.gens = gens

        return obj

    @property
    def expr(self):
        return basic_from_dict(self.rep.to_sympy_dict(), *self.gens)

    @property
    def args(self):
        return (self.expr,) + self.gens

    def _hashable_content(self):
        return (self.rep,) + self.gens

    @classmethod
    def from_dict(cls, rep, *gens, **args):
        """Construct a polynomial from a ``dict``. """
        opt = options.build_options(gens, args)
        return cls._from_dict(rep, opt)

    @classmethod
    def from_list(cls, rep, *gens, **args):
        """Construct a polynomial from a ``list``. """
        opt = options.build_options(gens, args)
        return cls._from_list(rep, opt)

    @classmethod
    def from_poly(cls, rep, *gens, **args):
        """Construct a polynomial from a polynomial. """
        opt = options.build_options(gens, args)
        return cls._from_poly(rep, opt)

    @classmethod
    def from_expr(cls, rep, *gens, **args):
        """Construct a polynomial from an expression. """
        opt = options.build_options(gens, args)
        return cls._from_expr(rep, opt)

    @classmethod
    def _from_dict(cls, rep, opt):
        """Construct a polynomial from a ``dict``. """
        gens = opt.gens

        if not gens:
            raise GeneratorsNeeded(
                "Cannot initialize from 'dict' without generators")

        level = len(gens) - 1
        domain = opt.domain

        if domain is None:
            domain, rep = construct_domain(rep, opt=opt)
        else:
            for monom, coeff in rep.items():
                rep[monom] = domain.convert(coeff)

        return cls.new(DMP.from_dict(rep, level, domain), *gens)

    @classmethod
    def _from_list(cls, rep, opt):
        """Construct a polynomial from a ``list``. """
        gens = opt.gens

        if not gens:
            raise GeneratorsNeeded(
                "Cannot initialize from 'list' without generators")
        elif len(gens) != 1:
            raise MultivariatePolynomialError(
                "'list' representation not supported")

        level = len(gens) - 1
        domain = opt.domain

        if domain is None:
            domain, rep = construct_domain(rep, opt=opt)
        else:
            rep = list(map(domain.convert, rep))

        return cls.new(DMP.from_list(rep, level, domain), *gens)

    @classmethod
    def _from_poly(cls, rep, opt):
        """Construct a polynomial from a polynomial. """
        if cls != rep.__class__:
            rep = cls.new(rep.rep, *rep.gens)

        gens = opt.gens
        field = opt.field
        domain = opt.domain

        if gens and rep.gens != gens:
            if set(rep.gens) != set(gens):
                return cls._from_expr(rep.as_expr(), opt)
            else:
                rep = rep.reorder(*gens)

        if 'domain' in opt and domain:
            rep = rep.set_domain(domain)
        elif field is True:
            rep = rep.to_field()

        return rep

    @classmethod
    def _from_expr(cls, rep, opt):
        """Construct a polynomial from an expression. """
        rep, opt = _dict_from_expr(rep, opt)
        return cls._from_dict(rep, opt)

    @classmethod
    def _from_domain_element(cls, rep, opt):
        gens = opt.gens
        domain = opt.domain

        level = len(gens) - 1
        rep = [domain.convert(rep)]

        return cls.new(DMP.from_list(rep, level, domain), *gens)

    def __hash__(self):
        return super().__hash__()

    @property
    def free_symbols(self):
        """
        Free symbols of a polynomial expression.

        Examples
        ========

        >>> from sympy import Poly
        >>> from sympy.abc import x, y, z

        >>> Poly(x**2 + 1).free_symbols
        {x}
        >>> Poly(x**2 + y).free_symbols
        {x, y}
        >>> Poly(x**2 + y, x).free_symbols
        {x, y}
        >>> Poly(x**2 + y, x, z).free_symbols
        {x, y}

        """
        symbols = set()
        gens = self.gens
        for i in range(len(gens)):
            for monom in self.monoms():
                if monom[i]:
                    symbols |= gens[i].free_symbols
                    break

        return symbols | self.free_symbols_in_domain

    @property
    def free_symbols_in_domain(self):
        """
        Free symbols of the domain of ``self``.

        Examples
        ========

        >>> from sympy import Poly
        >>> from sympy.abc import x, y

        >>> Poly(x**2 + 1).free_symbols_in_domain
        set()
        >>> Poly(x**2 + y).free_symbols_in_domain
        set()
        >>> Poly(x**2 + y, x).free_symbols_in_domain
        {y}

        """
        domain, symbols = self.rep.dom, set()

        if domain.is_Composite:
            for gen in domain.symbols:
                symbols |= gen.free_symbols
        elif domain.is_EX:
            for coeff in self.coeffs():
                symbols |= coeff.free_symbols

        return symbols

    @property
    def gen(self):
        """
        Return the principal generator.

        Examples
        ========

        >>> from sympy import Poly
        >>> from sympy.abc import x

        >>> Poly(x**2 + 1, x).gen
        x

        """
        return self.gens[0]

    @property
    def domain(self):
        """Get the ground domain of a :py:class:`~.Poly`

        Returns
        =======

        :py:class:`~.Domain`:
            Ground domain of the :py:class:`~.Poly`.

        Examples
        ========

        >>> from sympy import Poly, Symbol
        >>> x = Symbol('x')
        >>> p = Poly(x**2 + x)
        >>> p
        Poly(x**2 + x, x, domain='ZZ')
        >>> p.domain
        ZZ
        """
        return self.get_domain()

    @property
    def zero(self):
        """Return zero polynomial with ``self``'s properties. """
        return self.new(self.rep.zero(self.rep.lev, self.rep.dom), *self.gens)

    @property
    def one(self):
        """Return one polynomial with ``self``'s properties. """
        return self.new(self.rep.one(self.rep.lev, self.rep.dom), *self.gens)

    @property
    def unit(self):
        """Return unit polynomial with ``self``'s properties. """
        return self.new(self.rep.unit(self.rep.lev, self.rep.dom), *self.gens)

    def unify(f, g):
        """
        Make ``f`` and ``g`` belong to the same domain.

        Examples
        ========

        >>> from sympy import Poly
        >>> from sympy.abc import x

        >>> f, g = Poly(x/2 + 1), Poly(2*x + 1)

        >>> f
        Poly(1/2*x + 1, x, domain='QQ')
        >>> g
        Poly(2*x + 1, x, domain='ZZ')

        >>> F, G = f.unify(g)

        >>> F
        Poly(1/2*x + 1, x, domain='QQ')
        >>> G
        Poly(2*x + 1, x, domain='QQ')

        """
        _, per, F, G = f._unify(g)
        return per(F), per(G)

    def _unify(f, g):
        g = sympify(g)

        if not g.is_Poly:
            try:
                g_coeff = f.rep.dom.from_sympy(g)
            except CoercionFailed:
                raise UnificationFailed("Cannot unify %s with %s" % (f, g))
            else:
                return f.rep.dom, f.per, f.rep, f.rep.ground_new(g_coeff)

        if isinstance(f.rep, DMP) and isinstance(g.rep, DMP):
            gens = _unify_gens(f.gens, g.gens)

            dom, lev = f.rep.dom.unify(g.rep.dom, gens), len(gens) - 1

            if f.gens != gens:
                f_monoms, f_coeffs = _dict_reorder(
                    f.rep.to_dict(), f.gens, gens)

                if f.rep.dom != dom:
                    f_coeffs = [dom.convert(c, f.rep.dom) for c in f_coeffs]

                F = DMP.from_dict(dict(list(zip(f_monoms, f_coeffs))), lev, dom)
            else:
                F = f.rep.convert(dom)

            if g.gens != gens:
                g_monoms, g_coeffs = _dict_reorder(
                    g.rep.to_dict(), g.gens, gens)

                if g.rep.dom != dom:
                    g_coeffs = [dom.convert(c, g.rep.dom) for c in g_coeffs]

                G = DMP.from_dict(dict(list(zip(g_monoms, g_coeffs))), lev, dom)
            else:
                G = g.rep.convert(dom)
        else:
            raise UnificationFailed("Cannot unify %s with %s" % (f, g))

        cls = f.__class__

        def per(rep, dom=dom, gens=gens, remove=None):
            if remove is not None:
                gens = gens[:remove] + gens[remove + 1:]

                if not gens:
                    return dom.to_sympy(rep)

            return cls.new(rep, *gens)

        return dom, per, F, G

    def per(f, rep, gens=None, remove=None):
        """
        Create a Poly out of the given representation.

        Examples
        ========

        >>> from sympy import Poly, ZZ
        >>> from sympy.abc import x, y

        >>> from sympy.polys.polyclasses import DMP

        >>> a = Poly(x**2 + 1)

        >>> a.per(DMP([ZZ(1), ZZ(1)], ZZ), gens=[y])
        Poly(y + 1, y, domain='ZZ')

        """
        if gens is None:
            gens = f.gens

        if remove is not None:
            gens = gens[:remove] + gens[remove + 1:]

            if not gens:
                return f.rep.dom.to_sympy(rep)

        return f.__class__.new(rep, *gens)

    def set_domain(f, domain):
        """Set the ground domain of ``f``. """
        opt = options.build_options(f.gens, {'domain': domain})
        return f.per(f.rep.convert(opt.domain))

    def get_domain(f):
        """Get the ground domain of ``f``. """
        return f.rep.dom

    def set_modulus(f, modulus):
        """
        Set the modulus of ``f``.

        Examples
        ========

        >>> from sympy import Poly
        >>> from sympy.abc import x

        >>> Poly(5*x**2 + 2*x - 1, x).set_modulus(2)
        Poly(x**2 + 1, x, modulus=2)

        """
        modulus = options.Modulus.preprocess(modulus)
        return f.set_domain(FF(modulus))

    def get_modulus(f):
        """
        Get the modulus of ``f``.

        Examples
        ========

        >>> from sympy import Poly
        >>> from sympy.abc import x

        >>> Poly(x**2 + 1, modulus=2).get_modulus()
        2

        """
        domain = f.get_domain()

        if domain.is_FiniteField:
            return Integer(domain.characteristic())
        else:
            raise PolynomialError("not a polynomial over a Galois field")

    def _eval_subs(f, old, new):
        """Internal implementation of :func:`subs`. """
        if old in f.gens:
            if new.is_number:
                return f.eval(old, new)
            else:
                try:
                    return f.replace(old, new)
                except PolynomialError:
                    pass

        return f.as_expr().subs(old, new)

    def exclude(f):
        """
        Remove unnecessary generators from ``f``.

        Examples
        ========

        >>> from sympy import Poly
        >>> from sympy.abc import a, b, c, d, x

        >>> Poly(a + x, a, b, c, d, x).exclude()
        Poly(a + x, a, x, domain='ZZ')

        """
        J, new = f.rep.exclude()
        gens = [gen for j, gen in enumerate(f.gens) if j not in J]

        return f.per(new, gens=gens)

    def replace(f, x, y=None, **_ignore):
        # XXX this does not match Basic's signature
        """
        Replace ``x`` with ``y`` in generators list.

        Examples
        ========

        >>> from sympy import Poly
        >>> from sympy.abc import x, y

        >>> Poly(x**2 + 1, x).replace(x, y)
        Poly(y**2 + 1, y, domain='ZZ')

        """
        if y is None:
            if f.is_univariate:
                x, y = f.gen, x
            else:
                raise PolynomialError(
                    "syntax supported only in univariate case")

        if x == y or x not in f.gens:
            return f

        if x in f.gens and y not in f.gens:
            dom = f.get_domain()

            if not dom.is_Composite or y not in dom.symbols:
                gens = list(f.gens)
                gens[gens.index(x)] = y
                return f.per(f.rep, gens=gens)

        raise PolynomialError("Cannot replace %s with %s in %s" % (x, y, f))

    def match(f, *args, **kwargs):
        """Match expression from Poly. See Basic.match()"""
        return f.as_expr().match(*args, **kwargs)

    def reorder(f, *gens, **args):
        """
        Efficiently apply new order of generators.

        Examples
        ========

        >>> from sympy import Poly
        >>> from sympy.abc import x, y

        >>> Poly(x**2 + x*y**2, x, y).reorder(y, x)
        Poly(y**2*x + x**2, y, x, domain='ZZ')

        """
        opt = options.Options((), args)

        if not gens:
            gens = _sort_gens(f.gens, opt=opt)
        elif set(f.gens) != set(gens):
            raise PolynomialError(
                "generators list can differ only up to order of elements")

        rep = dict(list(zip(*_dict_reorder(f.rep.to_dict(), f.gens, gens))))

        return f.per(DMP.from_dict(rep, len(gens) - 1, f.rep.dom), gens=gens)

    def ltrim(f, gen):
        """
        Remove dummy generators from ``f`` that are to the left of
        specified ``gen`` in the generators as ordered. When ``gen``
        is an integer, it refers to the generator located at that
        position within the tuple of generators of ``f``.

        Examples
        ========

        >>> from sympy import Poly
        >>> from sympy.abc import x, y, z

        >>> Poly(y**2 + y*z**2, x, y, z).ltrim(y)
        Poly(y**2 + y*z**2, y, z, domain='ZZ')
        >>> Poly(z, x, y, z).ltrim(-1)
        Poly(z, z, domain='ZZ')

        """
        rep = f.as_dict(native=True)
        j = f._gen_to_level(gen)

        terms = {}

        for monom, coeff in rep.items():

            if any(monom[:j]):
                # some generator is used in the portion to be trimmed
                raise PolynomialError("Cannot left trim %s" % f)

            terms[monom[j:]] = coeff

        gens = f.gens[j:]

        return f.new(DMP.from_dict(terms, len(gens) - 1, f.rep.dom), *gens)

    def has_only_gens(f, *gens):
        """
        Return ``True`` if ``Poly(f, *gens)`` retains ground domain.

        Examples
        ========

        >>> from sympy import Poly
        >>> from sympy.abc import x, y, z

        >>> Poly(x*y + 1, x, y, z).has_only_gens(x, y)
        True
        >>> Poly(x*y + z, x, y, z).has_only_gens(x, y)
        False

        """
        indices = set()

        for gen in gens:
            try:
                index = f.gens.index(gen)
            except ValueError:
                raise GeneratorsError(
                    "%s doesn't have %s as generator" % (f, gen))
            else:
                indices.add(index)

        for monom in f.monoms():
            for i, elt in enumerate(monom):
                if i not in indices and elt:
                    return False

        return True

    def to_ring(f):
        """
        Make the ground domain a ring.

        Examples
        ========

        >>> from sympy import Poly, QQ
        >>> from sympy.abc import x

        >>> Poly(x**2 + 1, domain=QQ).to_ring()
        Poly(x**2 + 1, x, domain='ZZ')

        """
        if hasattr(f.rep, 'to_ring'):
            result = f.rep.to_ring()
        else:  # pragma: no cover
            raise OperationNotSupported(f, 'to_ring')

        return f.per(result)

    def to_field(f):
        """
        Make the ground domain a field.

        Examples
        ========

        >>> from sympy import Poly, ZZ
        >>> from sympy.abc import x

        >>> Poly(x**2 + 1, x, domain=ZZ).to_field()
        Poly(x**2 + 1, x, domain='QQ')

        """
        if hasattr(f.rep, 'to_field'):
            result = f.rep.to_field()
        else:  # pragma: no cover
            raise OperationNotSupported(f, 'to_field')

        return f.per(result)

    def to_exact(f):
        """
        Make the ground domain exact.

        Examples
        ========

        >>> from sympy import Poly, RR
        >>> from sympy.abc import x

        >>> Poly(x**2 + 1.0, x, domain=RR).to_exact()
        Poly(x**2 + 1, x, domain='QQ')

        """
        if hasattr(f.rep, 'to_exact'):
            result = f.rep.to_exact()
        else:  # pragma: no cover
            raise OperationNotSupported(f, 'to_exact')

        return f.per(result)

    def retract(f, field=None):
        """
        Recalculate the ground domain of a polynomial.

        Examples
        ========

        >>> from sympy import Poly
        >>> from sympy.abc import x

        >>> f = Poly(x**2 + 1, x, domain='QQ[y]')
        >>> f
        Poly(x**2 + 1, x, domain='QQ[y]')

        >>> f.retract()
        Poly(x**2 + 1, x, domain='ZZ')
        >>> f.retract(field=True)
        Poly(x**2 + 1, x, domain='QQ')

        """
        dom, rep = construct_domain(f.as_dict(zero=True),
            field=field, composite=f.domain.is_Composite or None)
        return f.from_dict(rep, f.gens, domain=dom)

    def slice(f, x, m, n=None):
        """Take a continuous subsequence of terms of ``f``. """
        if n is None:
            j, m, n = 0, x, m
        else:
            j = f._gen_to_level(x)

        m, n = int(m), int(n)

        if hasattr(f.rep, 'slice'):
            result = f.rep.slice(m, n, j)
        else:  # pragma: no cover
            raise OperationNotSupported(f, 'slice')

        return f.per(result)

    def coeffs(f, order=None):
        """
        Returns all non-zero coefficients from ``f`` in lex order.

        Examples
        ========

        >>> from sympy import Poly
        >>> from sympy.abc import x

        >>> Poly(x**3 + 2*x + 3, x).coeffs()
        [1, 2, 3]

        See Also
        ========
        all_coeffs
        coeff_monomial
        nth

        """
        return [f.rep.dom.to_sympy(c) for c in f.rep.coeffs(order=order)]

    def monoms(f, order=None):
        """
        Returns all non-zero monomials from ``f`` in lex order.

        Examples
        ========

        >>> from sympy import Poly
        >>> from sympy.abc import x, y

        >>> Poly(x**2 + 2*x*y**2 + x*y + 3*y, x, y).monoms()
        [(2, 0), (1, 2), (1, 1), (0, 1)]

        See Also
        ========
        all_monoms

        """
        return f.rep.monoms(order=order)

    def terms(f, order=None):
        """
        Returns all non-zero terms from ``f`` in lex order.

        Examples
        ========

        >>> from sympy import Poly
        >>> from sympy.abc import x, y

        >>> Poly(x**2 + 2*x*y**2 + x*y + 3*y, x, y).terms()
        [((2, 0), 1), ((1, 2), 2), ((1, 1), 1), ((0, 1), 3)]

        See Also
        ========
        all_terms

        """
        return [(m, f.rep.dom.to_sympy(c)) for m, c in f.rep.terms(order=order)]

    def all_coeffs(f):
        """
        Returns all coefficients from a univariate polynomial ``f``.

        Examples
        ========

        >>> from sympy import Poly
        >>> from sympy.abc import x

        >>> Poly(x**3 + 2*x - 1, x).all_coeffs()
        [1, 0, 2, -1]

        """
        return [f.rep.dom.to_sympy(c) for c in f.rep.all_coeffs()]

    def all_monoms(f):
        """
        Returns all monomials from a univariate polynomial ``f``.

        Examples
        ========

        >>> from sympy import Poly
        >>> from sympy.abc import x

        >>> Poly(x**3 + 2*x - 1, x).all_monoms()
        [(3,), (2,), (1,), (0,)]

        See Also
        ========
        all_terms

        """
        return f.rep.all_monoms()

    def all_terms(f):
        """
        Returns all terms from a univariate polynomial ``f``.

        Examples
        ========

        >>> from sympy import Poly
        >>> from sympy.abc import x

        >>> Poly(x**3 + 2*x - 1, x).all_terms()
        [((3,), 1), ((2,), 0), ((1,), 2), ((0,), -1)]

        """
        return [(m, f.rep.dom.to_sympy(c)) for m, c in f.rep.all_terms()]

    def termwise(f, func, *gens, **args):
        """
        Apply a function to all terms of ``f``.

        Examples
        ========

        >>> from sympy import Poly
        >>> from sympy.abc import x

        >>> def func(k, coeff):
        ...     k = k[0]
        ...     return coeff//10**(2-k)

        >>> Poly(x**2 + 20*x + 400).termwise(func)
        Poly(x**2 + 2*x + 4, x, domain='ZZ')

        """
        terms = {}

        for monom, coeff in f.terms():
            result = func(monom, coeff)

            if isinstance(result, tuple):
                monom, coeff = result
            else:
                coeff = result

            if coeff:
                if monom not in terms:
                    terms[monom] = coeff
                else:
                    raise PolynomialError(
                        "%s monomial was generated twice" % monom)

        return f.from_dict(terms, *(gens or f.gens), **args)

    def length(f):
        """
        Returns the number of non-zero terms in ``f``.

        Examples
        ========

        >>> from sympy import Poly
        >>> from sympy.abc import x

        >>> Poly(x**2 + 2*x - 1).length()
        3

        """
        return len(f.as_dict())

    def as_dict(f, native=False, zero=False):
        """
        Switch to a ``dict`` representation.

        Examples
        ========

        >>> from sympy import Poly
        >>> from sympy.abc import x, y

        >>> Poly(x**2 + 2*x*y**2 - y, x, y).as_dict()
        {(0, 1): -1, (1, 2): 2, (2, 0): 1}

        """
        if native:
            return f.rep.to_dict(zero=zero)
        else:
            return f.rep.to_sympy_dict(zero=zero)

    def as_list(f, native=False):
        """Switch to a ``list`` representation. """
        if native:
            return f.rep.to_list()
        else:
            return f.rep.to_sympy_list()

    def as_expr(f, *gens):
        """
        Convert a Poly instance to an Expr instance.

        Examples
        ========

        >>> from sympy import Poly
        >>> from sympy.abc import x, y

        >>> f = Poly(x**2 + 2*x*y**2 - y, x, y)

        >>> f.as_expr()
        x**2 + 2*x*y**2 - y
        >>> f.as_expr({x: 5})
        10*y**2 - y + 25
        >>> f.as_expr(5, 6)
        379

        """
        if not gens:
            return f.expr

        if len(gens) == 1 and isinstance(gens[0], dict):
            mapping = gens[0]
            gens = list(f.gens)

            for gen, value in mapping.items():
                try:
                    index = gens.index(gen)
                except ValueError:
                    raise GeneratorsError(
                        "%s doesn't have %s as generator" % (f, gen))
                else:
                    gens[index] = value

        return basic_from_dict(f.rep.to_sympy_dict(), *gens)

    def as_poly(self, *gens, **args):
        """Converts ``self`` to a polynomial or returns ``None``.

        >>> from sympy import sin
        >>> from sympy.abc import x, y

        >>> print((x**2 + x*y).as_poly())
        Poly(x**2 + x*y, x, y, domain='ZZ')

        >>> print((x**2 + x*y).as_poly(x, y))
        Poly(x**2 + x*y, x, y, domain='ZZ')

        >>> print((x**2 + sin(y)).as_poly(x, y))
        None

        """
        try:
            poly = Poly(self, *gens, **args)

            if not poly.is_Poly:
                return None
            else:
                return poly
        except PolynomialError:
            return None

    def lift(f):
        """
        Convert algebraic coefficients to rationals.

        Examples
        ========

        >>> from sympy import Poly, I
        >>> from sympy.abc import x

        >>> Poly(x**2 + I*x + 1, x, extension=I).lift()
        Poly(x**4 + 3*x**2 + 1, x, domain='QQ')

        """
        if hasattr(f.rep, 'lift'):
            result = f.rep.lift()
        else:  # pragma: no cover
            raise OperationNotSupported(f, 'lift')

        return f.per(result)

    def deflate(f):
        """
        Reduce degree of ``f`` by mapping ``x_i**m`` to ``y_i``.

        Examples
        ========

        >>> from sympy import Poly
        >>> from sympy.abc import x, y

        >>> Poly(x**6*y**2 + x**3 + 1, x, y).deflate()
        ((3, 2), Poly(x**2*y + x + 1, x, y, domain='ZZ'))

        """
        if hasattr(f.rep, 'deflate'):
            J, result = f.rep.deflate()
        else:  # pragma: no cover
            raise OperationNotSupported(f, 'deflate')

        return J, f.per(result)

    def inject(f, front=False):
        """
        Inject ground domain generators into ``f``.

        Examples
        ========

        >>> from sympy import Poly
        >>> from sympy.abc import x, y

        >>> f = Poly(x**2*y + x*y**3 + x*y + 1, x)

        >>> f.inject()
        Poly(x**2*y + x*y**3 + x*y + 1, x, y, domain='ZZ')
        >>> f.inject(front=True)
        Poly(y**3*x + y*x**2 + y*x + 1, y, x, domain='ZZ')

        """
        dom = f.rep.dom

        if dom.is_Numerical:
            return f
        elif not dom.is_Poly:
            raise DomainError("Cannot inject generators over %s" % dom)

        if hasattr(f.rep, 'inject'):
            result = f.rep.inject(front=front)
        else:  # pragma: no cover
            raise OperationNotSupported(f, 'inject')

        if front:
            gens = dom.symbols + f.gens
        else:
            gens = f.gens + dom.symbols

        return f.new(result, *gens)

    def eject(f, *gens):
        """
        Eject selected generators into the ground domain.

        Examples
        ========

        >>> from sympy import Poly
        >>> from sympy.abc import x, y

        >>> f = Poly(x**2*y + x*y**3 + x*y + 1, x, y)

        >>> f.eject(x)
        Poly(x*y**3 + (x**2 + x)*y + 1, y, domain='ZZ[x]')
        >>> f.eject(y)
        Poly(y*x**2 + (y**3 + y)*x + 1, x, domain='ZZ[y]')

        """
        dom = f.rep.dom

        if not dom.is_Numerical:
            raise DomainError("Cannot eject generators over %s" % dom)

        k = len(gens)

        if f.gens[:k] == gens:
            _gens, front = f.gens[k:], True
        elif f.gens[-k:] == gens:
            _gens, front = f.gens[:-k], False
        else:
            raise NotImplementedError(
                "can only eject front or back generators")

        dom = dom.inject(*gens)

        if hasattr(f.rep, 'eject'):
            result = f.rep.eject(dom, front=front)
        else:  # pragma: no cover
            raise OperationNotSupported(f, 'eject')

        return f.new(result, *_gens)

    def terms_gcd(f):
        """
        Remove GCD of terms from the polynomial ``f``.

        Examples
        ========

        >>> from sympy import Poly
        >>> from sympy.abc import x, y

        >>> Poly(x**6*y**2 + x**3*y, x, y).terms_gcd()
        ((3, 1), Poly(x**3*y + 1, x, y, domain='ZZ'))

        """
        if hasattr(f.rep, 'terms_gcd'):
            J, result = f.rep.terms_gcd()
        else:  # pragma: no cover
            raise OperationNotSupported(f, 'terms_gcd')

        return J, f.per(result)

    def add_ground(f, coeff):
        """
        Add an element of the ground domain to ``f``.

        Examples
        ========

        >>> from sympy import Poly
        >>> from sympy.abc import x

        >>> Poly(x + 1).add_ground(2)
        Poly(x + 3, x, domain='ZZ')

        """
        if hasattr(f.rep, 'add_ground'):
            result = f.rep.add_ground(coeff)
        else:  # pragma: no cover
            raise OperationNotSupported(f, 'add_ground')

        return f.per(result)

    def sub_ground(f, coeff):
        """
        Subtract an element of the ground domain from ``f``.

        Examples
        ========

        >>> from sympy import Poly
        >>> from sympy.abc import x

        >>> Poly(x + 1).sub_ground(2)
        Poly(x - 1, x, domain='ZZ')

        """
        if hasattr(f.rep, 'sub_ground'):
            result = f.rep.sub_ground(coeff)
        else:  # pragma: no cover
            raise OperationNotSupported(f, 'sub_ground')

        return f.per(result)

    def mul_ground(f, coeff):
        """
        Multiply ``f`` by a an element of the ground domain.

        Examples
        ========

        >>> from sympy import Poly
        >>> from sympy.abc import x

        >>> Poly(x + 1).mul_ground(2)
        Poly(2*x + 2, x, domain='ZZ')

        """
        if hasattr(f.rep, 'mul_ground'):
            result = f.rep.mul_ground(coeff)
        else:  # pragma: no cover
            raise OperationNotSupported(f, 'mul_ground')

        return f.per(result)

    def quo_ground(f, coeff):
        """
        Quotient of ``f`` by a an element of the ground domain.

        Examples
        ========

        >>> from sympy import Poly
        >>> from sympy.abc import x

        >>> Poly(2*x + 4).quo_ground(2)
        Poly(x + 2, x, domain='ZZ')

        >>> Poly(2*x + 3).quo_ground(2)
        Poly(x + 1, x, domain='ZZ')

        """
        if hasattr(f.rep, 'quo_ground'):
            result = f.rep.quo_ground(coeff)
        else:  # pragma: no cover
            raise OperationNotSupported(f, 'quo_ground')

        return f.per(result)

    def exquo_ground(f, coeff):
        """
        Exact quotient of ``f`` by a an element of the ground domain.

        Examples
        ========

        >>> from sympy import Poly
        >>> from sympy.abc import x

        >>> Poly(2*x + 4).exquo_ground(2)
        Poly(x + 2, x, domain='ZZ')

        >>> Poly(2*x + 3).exquo_ground(2)
        Traceback (most recent call last):
        ...
        ExactQuotientFailed: 2 does not divide 3 in ZZ

        """
        if hasattr(f.rep, 'exquo_ground'):
            result = f.rep.exquo_ground(coeff)
        else:  # pragma: no cover
            raise OperationNotSupported(f, 'exquo_ground')

        return f.per(result)

    def abs(f):
        """
        Make all coefficients in ``f`` positive.

        Examples
        ========

        >>> from sympy import Poly
        >>> from sympy.abc import x

        >>> Poly(x**2 - 1, x).abs()
        Poly(x**2 + 1, x, domain='ZZ')

        """
        if hasattr(f.rep, 'abs'):
            result = f.rep.abs()
        else:  # pragma: no cover
            raise OperationNotSupported(f, 'abs')

        return f.per(result)

    def neg(f):
        """
        Negate all coefficients in ``f``.

        Examples
        ========

        >>> from sympy import Poly
        >>> from sympy.abc import x

        >>> Poly(x**2 - 1, x).neg()
        Poly(-x**2 + 1, x, domain='ZZ')

        >>> -Poly(x**2 - 1, x)
        Poly(-x**2 + 1, x, domain='ZZ')

        """
        if hasattr(f.rep, 'neg'):
            result = f.rep.neg()
        else:  # pragma: no cover
            raise OperationNotSupported(f, 'neg')

        return f.per(result)

    def add(f, g):
        """
        Add two polynomials ``f`` and ``g``.

        Examples
        ========

        >>> from sympy import Poly
        >>> from sympy.abc import x

        >>> Poly(x**2 + 1, x).add(Poly(x - 2, x))
        Poly(x**2 + x - 1, x, domain='ZZ')

        >>> Poly(x**2 + 1, x) + Poly(x - 2, x)
        Poly(x**2 + x - 1, x, domain='ZZ')

        """
        g = sympify(g)

        if not g.is_Poly:
            return f.add_ground(g)

        _, per, F, G = f._unify(g)

        if hasattr(f.rep, 'add'):
            result = F.add(G)
        else:  # pragma: no cover
            raise OperationNotSupported(f, 'add')

        return per(result)

    def sub(f, g):
        """
        Subtract two polynomials ``f`` and ``g``.

        Examples
        ========

        >>> from sympy import Poly
        >>> from sympy.abc import x

        >>> Poly(x**2 + 1, x).sub(Poly(x - 2, x))
        Poly(x**2 - x + 3, x, domain='ZZ')

        >>> Poly(x**2 + 1, x) - Poly(x - 2, x)
        Poly(x**2 - x + 3, x, domain='ZZ')

        """
        g = sympify(g)

        if not g.is_Poly:
            return f.sub_ground(g)

        _, per, F, G = f._unify(g)

        if hasattr(f.rep, 'sub'):
            result = F.sub(G)
        else:  # pragma: no cover
            raise OperationNotSupported(f, 'sub')

        return per(result)

    def mul(f, g):
        """
        Multiply two polynomials ``f`` and ``g``.

        Examples
        ========

        >>> from sympy import Poly
        >>> from sympy.abc import x

        >>> Poly(x**2 + 1, x).mul(Poly(x - 2, x))
        Poly(x**3 - 2*x**2 + x - 2, x, domain='ZZ')

        >>> Poly(x**2 + 1, x)*Poly(x - 2, x)
        Poly(x**3 - 2*x**2 + x - 2, x, domain='ZZ')

        """
        g = sympify(g)

        if not g.is_Poly:
            return f.mul_ground(g)

        _, per, F, G = f._unify(g)

        if hasattr(f.rep, 'mul'):
            result = F.mul(G)
        else:  # pragma: no cover
            raise OperationNotSupported(f, 'mul')

        return per(result)

    def sqr(f):
        """
        Square a polynomial ``f``.

        Examples
        ========

        >>> from sympy import Poly
        >>> from sympy.abc import x

        >>> Poly(x - 2, x).sqr()
        Poly(x**2 - 4*x + 4, x, domain='ZZ')

        >>> Poly(x - 2, x)**2
        Poly(x**2 - 4*x + 4, x, domain='ZZ')

        """
        if hasattr(f.rep, 'sqr'):
            result = f.rep.sqr()
        else:  # pragma: no cover
            raise OperationNotSupported(f, 'sqr')

        return f.per(result)

    def pow(f, n):
        """
        Raise ``f`` to a non-negative power ``n``.

        Examples
        ========

        >>> from sympy import Poly
        >>> from sympy.abc import x

        >>> Poly(x - 2, x).pow(3)
        Poly(x**3 - 6*x**2 + 12*x - 8, x, domain='ZZ')

        >>> Poly(x - 2, x)**3
        Poly(x**3 - 6*x**2 + 12*x - 8, x, domain='ZZ')

        """
        n = int(n)

        if hasattr(f.rep, 'pow'):
            result = f.rep.pow(n)
        else:  # pragma: no cover
            raise OperationNotSupported(f, 'pow')

        return f.per(result)

    def pdiv(f, g):
        """
        Polynomial pseudo-division of ``f`` by ``g``.

        Examples
        ========

        >>> from sympy import Poly
        >>> from sympy.abc import x

        >>> Poly(x**2 + 1, x).pdiv(Poly(2*x - 4, x))
        (Poly(2*x + 4, x, domain='ZZ'), Poly(20, x, domain='ZZ'))

        """
        _, per, F, G = f._unify(g)

        if hasattr(f.rep, 'pdiv'):
            q, r = F.pdiv(G)
        else:  # pragma: no cover
            raise OperationNotSupported(f, 'pdiv')

        return per(q), per(r)

    def prem(f, g):
        """
        Polynomial pseudo-remainder of ``f`` by ``g``.

        Caveat: The function prem(f, g, x) can be safely used to compute
          in Z[x] _only_ subresultant polynomial remainder sequences (prs's).

          To safely compute Euclidean and Sturmian prs's in Z[x]
          employ anyone of the corresponding functions found in
          the module sympy.polys.subresultants_qq_zz. The functions
          in the module with suffix _pg compute prs's in Z[x] employing
          rem(f, g, x), whereas the functions with suffix _amv
          compute prs's in Z[x] employing rem_z(f, g, x).

          The function rem_z(f, g, x) differs from prem(f, g, x) in that
          to compute the remainder polynomials in Z[x] it premultiplies
          the divident times the absolute value of the leading coefficient
          of the divisor raised to the power degree(f, x) - degree(g, x) + 1.


        Examples
        ========

        >>> from sympy import Poly
        >>> from sympy.abc import x

        >>> Poly(x**2 + 1, x).prem(Poly(2*x - 4, x))
        Poly(20, x, domain='ZZ')

        """
        _, per, F, G = f._unify(g)

        if hasattr(f.rep, 'prem'):
            result = F.prem(G)
        else:  # pragma: no cover
            raise OperationNotSupported(f, 'prem')

        return per(result)

    def pquo(f, g):
        """
        Polynomial pseudo-quotient of ``f`` by ``g``.

        See the Caveat note in the function prem(f, g).

        Examples
        ========

        >>> from sympy import Poly
        >>> from sympy.abc import x

        >>> Poly(x**2 + 1, x).pquo(Poly(2*x - 4, x))
        Poly(2*x + 4, x, domain='ZZ')

        >>> Poly(x**2 - 1, x).pquo(Poly(2*x - 2, x))
        Poly(2*x + 2, x, domain='ZZ')

        """
        _, per, F, G = f._unify(g)

        if hasattr(f.rep, 'pquo'):
            result = F.pquo(G)
        else:  # pragma: no cover
            raise OperationNotSupported(f, 'pquo')

        return per(result)

    def pexquo(f, g):
        """
        Polynomial exact pseudo-quotient of ``f`` by ``g``.

        Examples
        ========

        >>> from sympy import Poly
        >>> from sympy.abc import x

        >>> Poly(x**2 - 1, x).pexquo(Poly(2*x - 2, x))
        Poly(2*x + 2, x, domain='ZZ')

        >>> Poly(x**2 + 1, x).pexquo(Poly(2*x - 4, x))
        Traceback (most recent call last):
        ...
        ExactQuotientFailed: 2*x - 4 does not divide x**2 + 1

        """
        _, per, F, G = f._unify(g)

        if hasattr(f.rep, 'pexquo'):
            try:
                result = F.pexquo(G)
            except ExactQuotientFailed as exc:
                raise exc.new(f.as_expr(), g.as_expr())
        else:  # pragma: no cover
            raise OperationNotSupported(f, 'pexquo')

        return per(result)

    def div(f, g, auto=True):
        """
        Polynomial division with remainder of ``f`` by ``g``.

        Examples
        ========

        >>> from sympy import Poly
        >>> from sympy.abc import x

        >>> Poly(x**2 + 1, x).div(Poly(2*x - 4, x))
        (Poly(1/2*x + 1, x, domain='QQ'), Poly(5, x, domain='QQ'))

        >>> Poly(x**2 + 1, x).div(Poly(2*x - 4, x), auto=False)
        (Poly(0, x, domain='ZZ'), Poly(x**2 + 1, x, domain='ZZ'))

        """
        dom, per, F, G = f._unify(g)
        retract = False

        if auto and dom.is_Ring and not dom.is_Field:
            F, G = F.to_field(), G.to_field()
            retract = True

        if hasattr(f.rep, 'div'):
            q, r = F.div(G)
        else:  # pragma: no cover
            raise OperationNotSupported(f, 'div')

        if retract:
            try:
                Q, R = q.to_ring(), r.to_ring()
            except CoercionFailed:
                pass
            else:
                q, r = Q, R

        return per(q), per(r)

    def rem(f, g, auto=True):
        """
        Computes the polynomial remainder of ``f`` by ``g``.

        Examples
        ========

        >>> from sympy import Poly
        >>> from sympy.abc import x

        >>> Poly(x**2 + 1, x).rem(Poly(2*x - 4, x))
        Poly(5, x, domain='ZZ')

        >>> Poly(x**2 + 1, x).rem(Poly(2*x - 4, x), auto=False)
        Poly(x**2 + 1, x, domain='ZZ')

        """
        dom, per, F, G = f._unify(g)
        retract = False

        if auto and dom.is_Ring and not dom.is_Field:
            F, G = F.to_field(), G.to_field()
            retract = True

        if hasattr(f.rep, 'rem'):
            r = F.rem(G)
        else:  # pragma: no cover
            raise OperationNotSupported(f, 'rem')

        if retract:
            try:
                r = r.to_ring()
            except CoercionFailed:
                pass

        return per(r)

    def quo(f, g, auto=True):
        """
        Computes polynomial quotient of ``f`` by ``g``.

        Examples
        ========

        >>> from sympy import Poly
        >>> from sympy.abc import x

        >>> Poly(x**2 + 1, x).quo(Poly(2*x - 4, x))
        Poly(1/2*x + 1, x, domain='QQ')

        >>> Poly(x**2 - 1, x).quo(Poly(x - 1, x))
        Poly(x + 1, x, domain='ZZ')

        """
        dom, per, F, G = f._unify(g)
        retract = False

        if auto and dom.is_Ring and not dom.is_Field:
            F, G = F.to_field(), G.to_field()
            retract = True

        if hasattr(f.rep, 'quo'):
            q = F.quo(G)
        else:  # pragma: no cover
            raise OperationNotSupported(f, 'quo')

        if retract:
            try:
                q = q.to_ring()
            except CoercionFailed:
                pass

        return per(q)

    def exquo(f, g, auto=True):
        """
        Computes polynomial exact quotient of ``f`` by ``g``.

        Examples
        ========

        >>> from sympy import Poly
        >>> from sympy.abc import x

        >>> Poly(x**2 - 1, x).exquo(Poly(x - 1, x))
        Poly(x + 1, x, domain='ZZ')

        >>> Poly(x**2 + 1, x).exquo(Poly(2*x - 4, x))
        Traceback (most recent call last):
        ...
        ExactQuotientFailed: 2*x - 4 does not divide x**2 + 1

        """
        dom, per, F, G = f._unify(g)
        retract = False

        if auto and dom.is_Ring and not dom.is_Field:
            F, G = F.to_field(), G.to_field()
            retract = True

        if hasattr(f.rep, 'exquo'):
            try:
                q = F.exquo(G)
            except ExactQuotientFailed as exc:
                raise exc.new(f.as_expr(), g.as_expr())
        else:  # pragma: no cover
            raise OperationNotSupported(f, 'exquo')

        if retract:
            try:
                q = q.to_ring()
            except CoercionFailed:
                pass

        return per(q)

    def _gen_to_level(f, gen):
        """Returns level associated with the given generator. """
        if isinstance(gen, int):
            length = len(f.gens)

            if -length <= gen < length:
                if gen < 0:
                    return length + gen
                else:
                    return gen
            else:
                raise PolynomialError("-%s <= gen < %s expected, got %s" %
                                      (length, length, gen))
        else:
            try:
                return f.gens.index(sympify(gen))
            except ValueError:
                raise PolynomialError(
                    "a valid generator expected, got %s" % gen)

    def degree(f, gen=0):
        """
        Returns degree of ``f`` in ``x_j``.

        The degree of 0 is negative infinity.

        Examples
        ========

        >>> from sympy import Poly
        >>> from sympy.abc import x, y

        >>> Poly(x**2 + y*x + 1, x, y).degree()
        2
        >>> Poly(x**2 + y*x + y, x, y).degree(y)
        1
        >>> Poly(0, x).degree()
        -oo

        """
        j = f._gen_to_level(gen)

        if hasattr(f.rep, 'degree'):
            d = f.rep.degree(j)
            if d < 0:
                d = S.NegativeInfinity
            return d
        else:  # pragma: no cover
            raise OperationNotSupported(f, 'degree')

    def degree_list(f):
        """
        Returns a list of degrees of ``f``.

        Examples
        ========

        >>> from sympy import Poly
        >>> from sympy.abc import x, y

        >>> Poly(x**2 + y*x + 1, x, y).degree_list()
        (2, 1)

        """
        if hasattr(f.rep, 'degree_list'):
            return f.rep.degree_list()
        else:  # pragma: no cover
            raise OperationNotSupported(f, 'degree_list')

    def total_degree(f):
        """
        Returns the total degree of ``f``.

        Examples
        ========

        >>> from sympy import Poly
        >>> from sympy.abc import x, y

        >>> Poly(x**2 + y*x + 1, x, y).total_degree()
        2
        >>> Poly(x + y**5, x, y).total_degree()
        5

        """
        if hasattr(f.rep, 'total_degree'):
            return f.rep.total_degree()
        else:  # pragma: no cover
            raise OperationNotSupported(f, 'total_degree')

    def homogenize(f, s):
        """
        Returns the homogeneous polynomial of ``f``.

        A homogeneous polynomial is a polynomial whose all monomials with
        non-zero coefficients have the same total degree. If you only
        want to check if a polynomial is homogeneous, then use
        :func:`Poly.is_homogeneous`. If you want not only to check if a
        polynomial is homogeneous but also compute its homogeneous order,
        then use :func:`Poly.homogeneous_order`.

        Examples
        ========

        >>> from sympy import Poly
        >>> from sympy.abc import x, y, z

        >>> f = Poly(x**5 + 2*x**2*y**2 + 9*x*y**3)
        >>> f.homogenize(z)
        Poly(x**5 + 2*x**2*y**2*z + 9*x*y**3*z, x, y, z, domain='ZZ')

        """
        if not isinstance(s, Symbol):
            raise TypeError("``Symbol`` expected, got %s" % type(s))
        if s in f.gens:
            i = f.gens.index(s)
            gens = f.gens
        else:
            i = len(f.gens)
            gens = f.gens + (s,)
        if hasattr(f.rep, 'homogenize'):
            return f.per(f.rep.homogenize(i), gens=gens)
        raise OperationNotSupported(f, 'homogeneous_order')

    def homogeneous_order(f):
        """
        Returns the homogeneous order of ``f``.

        A homogeneous polynomial is a polynomial whose all monomials with
        non-zero coefficients have the same total degree. This degree is
        the homogeneous order of ``f``. If you only want to check if a
        polynomial is homogeneous, then use :func:`Poly.is_homogeneous`.

        Examples
        ========

        >>> from sympy import Poly
        >>> from sympy.abc import x, y

        >>> f = Poly(x**5 + 2*x**3*y**2 + 9*x*y**4)
        >>> f.homogeneous_order()
        5

        """
        if hasattr(f.rep, 'homogeneous_order'):
            return f.rep.homogeneous_order()
        else:  # pragma: no cover
            raise OperationNotSupported(f, 'homogeneous_order')

    def LC(f, order=None):
        """
        Returns the leading coefficient of ``f``.

        Examples
        ========

        >>> from sympy import Poly
        >>> from sympy.abc import x

        >>> Poly(4*x**3 + 2*x**2 + 3*x, x).LC()
        4

        """
        if order is not None:
            return f.coeffs(order)[0]

        if hasattr(f.rep, 'LC'):
            result = f.rep.LC()
        else:  # pragma: no cover
            raise OperationNotSupported(f, 'LC')

        return f.rep.dom.to_sympy(result)

    def TC(f):
        """
        Returns the trailing coefficient of ``f``.

        Examples
        ========

        >>> from sympy import Poly
        >>> from sympy.abc import x

        >>> Poly(x**3 + 2*x**2 + 3*x, x).TC()
        0

        """
        if hasattr(f.rep, 'TC'):
            result = f.rep.TC()
        else:  # pragma: no cover
            raise OperationNotSupported(f, 'TC')

        return f.rep.dom.to_sympy(result)

    def EC(f, order=None):
        """
        Returns the last non-zero coefficient of ``f``.

        Examples
        ========

        >>> from sympy import Poly
        >>> from sympy.abc import x

        >>> Poly(x**3 + 2*x**2 + 3*x, x).EC()
        3

        """
        if hasattr(f.rep, 'coeffs'):
            return f.coeffs(order)[-1]
        else:  # pragma: no cover
            raise OperationNotSupported(f, 'EC')

    def coeff_monomial(f, monom):
        """
        Returns the coefficient of ``monom`` in ``f`` if there, else None.

        Examples
        ========

        >>> from sympy import Poly, exp
        >>> from sympy.abc import x, y

        >>> p = Poly(24*x*y*exp(8) + 23*x, x, y)

        >>> p.coeff_monomial(x)
        23
        >>> p.coeff_monomial(y)
        0
        >>> p.coeff_monomial(x*y)
        24*exp(8)

        Note that ``Expr.coeff()`` behaves differently, collecting terms
        if possible; the Poly must be converted to an Expr to use that
        method, however:

        >>> p.as_expr().coeff(x)
        24*y*exp(8) + 23
        >>> p.as_expr().coeff(y)
        24*x*exp(8)
        >>> p.as_expr().coeff(x*y)
        24*exp(8)

        See Also
        ========
        nth: more efficient query using exponents of the monomial's generators

        """
        return f.nth(*Monomial(monom, f.gens).exponents)

    def nth(f, *N):
        """
        Returns the ``n``-th coefficient of ``f`` where ``N`` are the
        exponents of the generators in the term of interest.

        Examples
        ========

        >>> from sympy import Poly, sqrt
        >>> from sympy.abc import x, y

        >>> Poly(x**3 + 2*x**2 + 3*x, x).nth(2)
        2
        >>> Poly(x**3 + 2*x*y**2 + y**2, x, y).nth(1, 2)
        2
        >>> Poly(4*sqrt(x)*y)
        Poly(4*y*(sqrt(x)), y, sqrt(x), domain='ZZ')
        >>> _.nth(1, 1)
        4

        See Also
        ========
        coeff_monomial

        """
        if hasattr(f.rep, 'nth'):
            if len(N) != len(f.gens):
                raise ValueError('exponent of each generator must be specified')
            result = f.rep.nth(*list(map(int, N)))
        else:  # pragma: no cover
            raise OperationNotSupported(f, 'nth')

        return f.rep.dom.to_sympy(result)

    def coeff(f, x, n=1, right=False):
        # the semantics of coeff_monomial and Expr.coeff are different;
        # if someone is working with a Poly, they should be aware of the
        # differences and chose the method best suited for the query.
        # Alternatively, a pure-polys method could be written here but
        # at this time the ``right`` keyword would be ignored because Poly
        # doesn't work with non-commutatives.
        raise NotImplementedError(
            'Either convert to Expr with `as_expr` method '
            'to use Expr\'s coeff method or else use the '
            '`coeff_monomial` method of Polys.')

    def LM(f, order=None):
        """
        Returns the leading monomial of ``f``.

        The Leading monomial signifies the monomial having
        the highest power of the principal generator in the
        expression f.

        Examples
        ========

        >>> from sympy import Poly
        >>> from sympy.abc import x, y

        >>> Poly(4*x**2 + 2*x*y**2 + x*y + 3*y, x, y).LM()
        x**2*y**0

        """
        return Monomial(f.monoms(order)[0], f.gens)

    def EM(f, order=None):
        """
        Returns the last non-zero monomial of ``f``.

        Examples
        ========

        >>> from sympy import Poly
        >>> from sympy.abc import x, y

        >>> Poly(4*x**2 + 2*x*y**2 + x*y + 3*y, x, y).EM()
        x**0*y**1

        """
        return Monomial(f.monoms(order)[-1], f.gens)

    def LT(f, order=None):
        """
        Returns the leading term of ``f``.

        The Leading term signifies the term having
        the highest power of the principal generator in the
        expression f along with its coefficient.

        Examples
        ========

        >>> from sympy import Poly
        >>> from sympy.abc import x, y

        >>> Poly(4*x**2 + 2*x*y**2 + x*y + 3*y, x, y).LT()
        (x**2*y**0, 4)

        """
        monom, coeff = f.terms(order)[0]
        return Monomial(monom, f.gens), coeff

    def ET(f, order=None):
        """
        Returns the last non-zero term of ``f``.

        Examples
        ========

        >>> from sympy import Poly
        >>> from sympy.abc import x, y

        >>> Poly(4*x**2 + 2*x*y**2 + x*y + 3*y, x, y).ET()
        (x**0*y**1, 3)

        """
        monom, coeff = f.terms(order)[-1]
        return Monomial(monom, f.gens), coeff

    def max_norm(f):
        """
        Returns maximum norm of ``f``.

        Examples
        ========

        >>> from sympy import Poly
        >>> from sympy.abc import x

        >>> Poly(-x**2 + 2*x - 3, x).max_norm()
        3

        """
        if hasattr(f.rep, 'max_norm'):
            result = f.rep.max_norm()
        else:  # pragma: no cover
            raise OperationNotSupported(f, 'max_norm')

        return f.rep.dom.to_sympy(result)

    def l1_norm(f):
        """
        Returns l1 norm of ``f``.

        Examples
        ========

        >>> from sympy import Poly
        >>> from sympy.abc import x

        >>> Poly(-x**2 + 2*x - 3, x).l1_norm()
        6

        """
        if hasattr(f.rep, 'l1_norm'):
            result = f.rep.l1_norm()
        else:  # pragma: no cover
            raise OperationNotSupported(f, 'l1_norm')

        return f.rep.dom.to_sympy(result)

    def clear_denoms(self, convert=False):
        """
        Clear denominators, but keep the ground domain.

        Examples
        ========

        >>> from sympy import Poly, S, QQ
        >>> from sympy.abc import x

        >>> f = Poly(x/2 + S(1)/3, x, domain=QQ)

        >>> f.clear_denoms()
        (6, Poly(3*x + 2, x, domain='QQ'))
        >>> f.clear_denoms(convert=True)
        (6, Poly(3*x + 2, x, domain='ZZ'))

        """
        f = self

        if not f.rep.dom.is_Field:
            return S.One, f

        dom = f.get_domain()
        if dom.has_assoc_Ring:
            dom = f.rep.dom.get_ring()

        if hasattr(f.rep, 'clear_denoms'):
            coeff, result = f.rep.clear_denoms()
        else:  # pragma: no cover
            raise OperationNotSupported(f, 'clear_denoms')

        coeff, f = dom.to_sympy(coeff), f.per(result)

        if not convert or not dom.has_assoc_Ring:
            return coeff, f
        else:
            return coeff, f.to_ring()

    def rat_clear_denoms(self, g):
        """
        Clear denominators in a rational function ``f/g``.

        Examples
        ========

        >>> from sympy import Poly
        >>> from sympy.abc import x, y

        >>> f = Poly(x**2/y + 1, x)
        >>> g = Poly(x**3 + y, x)

        >>> p, q = f.rat_clear_denoms(g)

        >>> p
        Poly(x**2 + y, x, domain='ZZ[y]')
        >>> q
        Poly(y*x**3 + y**2, x, domain='ZZ[y]')

        """
        f = self

        dom, per, f, g = f._unify(g)

        f = per(f)
        g = per(g)

        if not (dom.is_Field and dom.has_assoc_Ring):
            return f, g

        a, f = f.clear_denoms(convert=True)
        b, g = g.clear_denoms(convert=True)

        f = f.mul_ground(b)
        g = g.mul_ground(a)

        return f, g

    def integrate(self, *specs, **args):
        """
        Computes indefinite integral of ``f``.

        Examples
        ========

        >>> from sympy import Poly
        >>> from sympy.abc import x, y

        >>> Poly(x**2 + 2*x + 1, x).integrate()
        Poly(1/3*x**3 + x**2 + x, x, domain='QQ')

        >>> Poly(x*y**2 + x, x, y).integrate((0, 1), (1, 0))
        Poly(1/2*x**2*y**2 + 1/2*x**2, x, y, domain='QQ')

        """
        f = self

        if args.get('auto', True) and f.rep.dom.is_Ring:
            f = f.to_field()

        if hasattr(f.rep, 'integrate'):
            if not specs:
                return f.per(f.rep.integrate(m=1))

            rep = f.rep

            for spec in specs:
                if isinstance(spec, tuple):
                    gen, m = spec
                else:
                    gen, m = spec, 1

                rep = rep.integrate(int(m), f._gen_to_level(gen))

            return f.per(rep)
        else:  # pragma: no cover
            raise OperationNotSupported(f, 'integrate')

    def diff(f, *specs, **kwargs):
        """
        Computes partial derivative of ``f``.

        Examples
        ========

        >>> from sympy import Poly
        >>> from sympy.abc import x, y

        >>> Poly(x**2 + 2*x + 1, x).diff()
        Poly(2*x + 2, x, domain='ZZ')

        >>> Poly(x*y**2 + x, x, y).diff((0, 0), (1, 1))
        Poly(2*x*y, x, y, domain='ZZ')

        """
        if not kwargs.get('evaluate', True):
            return Derivative(f, *specs, **kwargs)

        if hasattr(f.rep, 'diff'):
            if not specs:
                return f.per(f.rep.diff(m=1))

            rep = f.rep

            for spec in specs:
                if isinstance(spec, tuple):
                    gen, m = spec
                else:
                    gen, m = spec, 1

                rep = rep.diff(int(m), f._gen_to_level(gen))

            return f.per(rep)
        else:  # pragma: no cover
            raise OperationNotSupported(f, 'diff')

    _eval_derivative = diff

    def eval(self, x, a=None, auto=True):
        """
        Evaluate ``f`` at ``a`` in the given variable.

        Examples
        ========

        >>> from sympy import Poly
        >>> from sympy.abc import x, y, z

        >>> Poly(x**2 + 2*x + 3, x).eval(2)
        11

        >>> Poly(2*x*y + 3*x + y + 2, x, y).eval(x, 2)
        Poly(5*y + 8, y, domain='ZZ')

        >>> f = Poly(2*x*y + 3*x + y + 2*z, x, y, z)

        >>> f.eval({x: 2})
        Poly(5*y + 2*z + 6, y, z, domain='ZZ')
        >>> f.eval({x: 2, y: 5})
        Poly(2*z + 31, z, domain='ZZ')
        >>> f.eval({x: 2, y: 5, z: 7})
        45

        >>> f.eval((2, 5))
        Poly(2*z + 31, z, domain='ZZ')
        >>> f(2, 5)
        Poly(2*z + 31, z, domain='ZZ')

        """
        f = self

        if a is None:
            if isinstance(x, dict):
                mapping = x

                for gen, value in mapping.items():
                    f = f.eval(gen, value)

                return f
            elif isinstance(x, (tuple, list)):
                values = x

                if len(values) > len(f.gens):
                    raise ValueError("too many values provided")

                for gen, value in zip(f.gens, values):
                    f = f.eval(gen, value)

                return f
            else:
                j, a = 0, x
        else:
            j = f._gen_to_level(x)

        if not hasattr(f.rep, 'eval'):  # pragma: no cover
            raise OperationNotSupported(f, 'eval')

        try:
            result = f.rep.eval(a, j)
        except CoercionFailed:
            if not auto:
                raise DomainError("Cannot evaluate at %s in %s" % (a, f.rep.dom))
            else:
                a_domain, [a] = construct_domain([a])
                new_domain = f.get_domain().unify_with_symbols(a_domain, f.gens)

                f = f.set_domain(new_domain)
                a = new_domain.convert(a, a_domain)

                result = f.rep.eval(a, j)

        return f.per(result, remove=j)

    def __call__(f, *values):
        """
        Evaluate ``f`` at the give values.

        Examples
        ========

        >>> from sympy import Poly
        >>> from sympy.abc import x, y, z

        >>> f = Poly(2*x*y + 3*x + y + 2*z, x, y, z)

        >>> f(2)
        Poly(5*y + 2*z + 6, y, z, domain='ZZ')
        >>> f(2, 5)
        Poly(2*z + 31, z, domain='ZZ')
        >>> f(2, 5, 7)
        45

        """
        return f.eval(values)

    def half_gcdex(f, g, auto=True):
        """
        Half extended Euclidean algorithm of ``f`` and ``g``.

        Returns ``(s, h)`` such that ``h = gcd(f, g)`` and ``s*f = h (mod g)``.

        Examples
        ========

        >>> from sympy import Poly
        >>> from sympy.abc import x

        >>> f = x**4 - 2*x**3 - 6*x**2 + 12*x + 15
        >>> g = x**3 + x**2 - 4*x - 4

        >>> Poly(f).half_gcdex(Poly(g))
        (Poly(-1/5*x + 3/5, x, domain='QQ'), Poly(x + 1, x, domain='QQ'))

        """
        dom, per, F, G = f._unify(g)

        if auto and dom.is_Ring:
            F, G = F.to_field(), G.to_field()

        if hasattr(f.rep, 'half_gcdex'):
            s, h = F.half_gcdex(G)
        else:  # pragma: no cover
            raise OperationNotSupported(f, 'half_gcdex')

        return per(s), per(h)

    def gcdex(f, g, auto=True):
        """
        Extended Euclidean algorithm of ``f`` and ``g``.

        Returns ``(s, t, h)`` such that ``h = gcd(f, g)`` and ``s*f + t*g = h``.

        Examples
        ========

        >>> from sympy import Poly
        >>> from sympy.abc import x

        >>> f = x**4 - 2*x**3 - 6*x**2 + 12*x + 15
        >>> g = x**3 + x**2 - 4*x - 4

        >>> Poly(f).gcdex(Poly(g))
        (Poly(-1/5*x + 3/5, x, domain='QQ'),
         Poly(1/5*x**2 - 6/5*x + 2, x, domain='QQ'),
         Poly(x + 1, x, domain='QQ'))

        """
        dom, per, F, G = f._unify(g)

        if auto and dom.is_Ring:
            F, G = F.to_field(), G.to_field()

        if hasattr(f.rep, 'gcdex'):
            s, t, h = F.gcdex(G)
        else:  # pragma: no cover
            raise OperationNotSupported(f, 'gcdex')

        return per(s), per(t), per(h)

    def invert(f, g, auto=True):
        """
        Invert ``f`` modulo ``g`` when possible.

        Examples
        ========

        >>> from sympy import Poly
        >>> from sympy.abc import x

        >>> Poly(x**2 - 1, x).invert(Poly(2*x - 1, x))
        Poly(-4/3, x, domain='QQ')

        >>> Poly(x**2 - 1, x).invert(Poly(x - 1, x))
        Traceback (most recent call last):
        ...
        NotInvertible: zero divisor

        """
        dom, per, F, G = f._unify(g)

        if auto and dom.is_Ring:
            F, G = F.to_field(), G.to_field()

        if hasattr(f.rep, 'invert'):
            result = F.invert(G)
        else:  # pragma: no cover
            raise OperationNotSupported(f, 'invert')

        return per(result)

    def revert(f, n):
        """
        Compute ``f**(-1)`` mod ``x**n``.

        Examples
        ========

        >>> from sympy import Poly
        >>> from sympy.abc import x

        >>> Poly(1, x).revert(2)
        Poly(1, x, domain='ZZ')

        >>> Poly(1 + x, x).revert(1)
        Poly(1, x, domain='ZZ')

        >>> Poly(x**2 - 2, x).revert(2)
        Traceback (most recent call last):
        ...
        NotReversible: only units are reversible in a ring

        >>> Poly(1/x, x).revert(1)
        Traceback (most recent call last):
        ...
        PolynomialError: 1/x contains an element of the generators set

        """
        if hasattr(f.rep, 'revert'):
            result = f.rep.revert(int(n))
        else:  # pragma: no cover
            raise OperationNotSupported(f, 'revert')

        return f.per(result)

    def subresultants(f, g):
        """
        Computes the subresultant PRS of ``f`` and ``g``.

        Examples
        ========

        >>> from sympy import Poly
        >>> from sympy.abc import x

        >>> Poly(x**2 + 1, x).subresultants(Poly(x**2 - 1, x))
        [Poly(x**2 + 1, x, domain='ZZ'),
         Poly(x**2 - 1, x, domain='ZZ'),
         Poly(-2, x, domain='ZZ')]

        """
        _, per, F, G = f._unify(g)

        if hasattr(f.rep, 'subresultants'):
            result = F.subresultants(G)
        else:  # pragma: no cover
            raise OperationNotSupported(f, 'subresultants')

        return list(map(per, result))

    def resultant(f, g, includePRS=False):
        """
        Computes the resultant of ``f`` and ``g`` via PRS.

        If includePRS=True, it includes the subresultant PRS in the result.
        Because the PRS is used to calculate the resultant, this is more
        efficient than calling :func:`subresultants` separately.

        Examples
        ========

        >>> from sympy import Poly
        >>> from sympy.abc import x

        >>> f = Poly(x**2 + 1, x)

        >>> f.resultant(Poly(x**2 - 1, x))
        4
        >>> f.resultant(Poly(x**2 - 1, x), includePRS=True)
        (4, [Poly(x**2 + 1, x, domain='ZZ'), Poly(x**2 - 1, x, domain='ZZ'),
             Poly(-2, x, domain='ZZ')])

        """
        _, per, F, G = f._unify(g)

        if hasattr(f.rep, 'resultant'):
            if includePRS:
                result, R = F.resultant(G, includePRS=includePRS)
            else:
                result = F.resultant(G)
        else:  # pragma: no cover
            raise OperationNotSupported(f, 'resultant')

        if includePRS:
            return (per(result, remove=0), list(map(per, R)))
        return per(result, remove=0)

    def discriminant(f):
        """
        Computes the discriminant of ``f``.

        Examples
        ========

        >>> from sympy import Poly
        >>> from sympy.abc import x

        >>> Poly(x**2 + 2*x + 3, x).discriminant()
        -8

        """
        if hasattr(f.rep, 'discriminant'):
            result = f.rep.discriminant()
        else:  # pragma: no cover
            raise OperationNotSupported(f, 'discriminant')

        return f.per(result, remove=0)

    def dispersionset(f, g=None):
        r"""Compute the *dispersion set* of two polynomials.

        For two polynomials `f(x)` and `g(x)` with `\deg f > 0`
        and `\deg g > 0` the dispersion set `\operatorname{J}(f, g)` is defined as:

        .. math::
            \operatorname{J}(f, g)
            & := \{a \in \mathbb{N}_0 | \gcd(f(x), g(x+a)) \neq 1\} \\
            &  = \{a \in \mathbb{N}_0 | \deg \gcd(f(x), g(x+a)) \geq 1\}

        For a single polynomial one defines `\operatorname{J}(f) := \operatorname{J}(f, f)`.

        Examples
        ========

        >>> from sympy import poly
        >>> from sympy.polys.dispersion import dispersion, dispersionset
        >>> from sympy.abc import x

        Dispersion set and dispersion of a simple polynomial:

        >>> fp = poly((x - 3)*(x + 3), x)
        >>> sorted(dispersionset(fp))
        [0, 6]
        >>> dispersion(fp)
        6

        Note that the definition of the dispersion is not symmetric:

        >>> fp = poly(x**4 - 3*x**2 + 1, x)
        >>> gp = fp.shift(-3)
        >>> sorted(dispersionset(fp, gp))
        [2, 3, 4]
        >>> dispersion(fp, gp)
        4
        >>> sorted(dispersionset(gp, fp))
        []
        >>> dispersion(gp, fp)
        -oo

        Computing the dispersion also works over field extensions:

        >>> from sympy import sqrt
        >>> fp = poly(x**2 + sqrt(5)*x - 1, x, domain='QQ<sqrt(5)>')
        >>> gp = poly(x**2 + (2 + sqrt(5))*x + sqrt(5), x, domain='QQ<sqrt(5)>')
        >>> sorted(dispersionset(fp, gp))
        [2]
        >>> sorted(dispersionset(gp, fp))
        [1, 4]

        We can even perform the computations for polynomials
        having symbolic coefficients:

        >>> from sympy.abc import a
        >>> fp = poly(4*x**4 + (4*a + 8)*x**3 + (a**2 + 6*a + 4)*x**2 + (a**2 + 2*a)*x, x)
        >>> sorted(dispersionset(fp))
        [0, 1]

        See Also
        ========

        dispersion

        References
        ==========

        1. [ManWright94]_
        2. [Koepf98]_
        3. [Abramov71]_
        4. [Man93]_
        """
        from sympy.polys.dispersion import dispersionset
        return dispersionset(f, g)

    def dispersion(f, g=None):
        r"""Compute the *dispersion* of polynomials.

        For two polynomials `f(x)` and `g(x)` with `\deg f > 0`
        and `\deg g > 0` the dispersion `\operatorname{dis}(f, g)` is defined as:

        .. math::
            \operatorname{dis}(f, g)
            & := \max\{ J(f,g) \cup \{0\} \} \\
            &  = \max\{ \{a \in \mathbb{N} | \gcd(f(x), g(x+a)) \neq 1\} \cup \{0\} \}

        and for a single polynomial `\operatorname{dis}(f) := \operatorname{dis}(f, f)`.

        Examples
        ========

        >>> from sympy import poly
        >>> from sympy.polys.dispersion import dispersion, dispersionset
        >>> from sympy.abc import x

        Dispersion set and dispersion of a simple polynomial:

        >>> fp = poly((x - 3)*(x + 3), x)
        >>> sorted(dispersionset(fp))
        [0, 6]
        >>> dispersion(fp)
        6

        Note that the definition of the dispersion is not symmetric:

        >>> fp = poly(x**4 - 3*x**2 + 1, x)
        >>> gp = fp.shift(-3)
        >>> sorted(dispersionset(fp, gp))
        [2, 3, 4]
        >>> dispersion(fp, gp)
        4
        >>> sorted(dispersionset(gp, fp))
        []
        >>> dispersion(gp, fp)
        -oo

        Computing the dispersion also works over field extensions:

        >>> from sympy import sqrt
        >>> fp = poly(x**2 + sqrt(5)*x - 1, x, domain='QQ<sqrt(5)>')
        >>> gp = poly(x**2 + (2 + sqrt(5))*x + sqrt(5), x, domain='QQ<sqrt(5)>')
        >>> sorted(dispersionset(fp, gp))
        [2]
        >>> sorted(dispersionset(gp, fp))
        [1, 4]

        We can even perform the computations for polynomials
        having symbolic coefficients:

        >>> from sympy.abc import a
        >>> fp = poly(4*x**4 + (4*a + 8)*x**3 + (a**2 + 6*a + 4)*x**2 + (a**2 + 2*a)*x, x)
        >>> sorted(dispersionset(fp))
        [0, 1]

        See Also
        ========

        dispersionset

        References
        ==========

        1. [ManWright94]_
        2. [Koepf98]_
        3. [Abramov71]_
        4. [Man93]_
        """
        from sympy.polys.dispersion import dispersion
        return dispersion(f, g)

    def cofactors(f, g):
        """
        Returns the GCD of ``f`` and ``g`` and their cofactors.

        Returns polynomials ``(h, cff, cfg)`` such that ``h = gcd(f, g)``, and
        ``cff = quo(f, h)`` and ``cfg = quo(g, h)`` are, so called, cofactors
        of ``f`` and ``g``.

        Examples
        ========

        >>> from sympy import Poly
        >>> from sympy.abc import x

        >>> Poly(x**2 - 1, x).cofactors(Poly(x**2 - 3*x + 2, x))
        (Poly(x - 1, x, domain='ZZ'),
         Poly(x + 1, x, domain='ZZ'),
         Poly(x - 2, x, domain='ZZ'))

        """
        _, per, F, G = f._unify(g)

        if hasattr(f.rep, 'cofactors'):
            h, cff, cfg = F.cofactors(G)
        else:  # pragma: no cover
            raise OperationNotSupported(f, 'cofactors')

        return per(h), per(cff), per(cfg)

    def gcd(f, g):
        """
        Returns the polynomial GCD of ``f`` and ``g``.

        Examples
        ========

        >>> from sympy import Poly
        >>> from sympy.abc import x

        >>> Poly(x**2 - 1, x).gcd(Poly(x**2 - 3*x + 2, x))
        Poly(x - 1, x, domain='ZZ')

        """
        _, per, F, G = f._unify(g)

        if hasattr(f.rep, 'gcd'):
            result = F.gcd(G)
        else:  # pragma: no cover
            raise OperationNotSupported(f, 'gcd')

        return per(result)

    def lcm(f, g):
        """
        Returns polynomial LCM of ``f`` and ``g``.

        Examples
        ========

        >>> from sympy import Poly
        >>> from sympy.abc import x

        >>> Poly(x**2 - 1, x).lcm(Poly(x**2 - 3*x + 2, x))
        Poly(x**3 - 2*x**2 - x + 2, x, domain='ZZ')

        """
        _, per, F, G = f._unify(g)

        if hasattr(f.rep, 'lcm'):
            result = F.lcm(G)
        else:  # pragma: no cover
            raise OperationNotSupported(f, 'lcm')

        return per(result)

    def trunc(f, p):
        """
        Reduce ``f`` modulo a constant ``p``.

        Examples
        ========

        >>> from sympy import Poly
        >>> from sympy.abc import x

        >>> Poly(2*x**3 + 3*x**2 + 5*x + 7, x).trunc(3)
        Poly(-x**3 - x + 1, x, domain='ZZ')

        """
        p = f.rep.dom.convert(p)

        if hasattr(f.rep, 'trunc'):
            result = f.rep.trunc(p)
        else:  # pragma: no cover
            raise OperationNotSupported(f, 'trunc')

        return f.per(result)

    def monic(self, auto=True):
        """
        Divides all coefficients by ``LC(f)``.

        Examples
        ========

        >>> from sympy import Poly, ZZ
        >>> from sympy.abc import x

        >>> Poly(3*x**2 + 6*x + 9, x, domain=ZZ).monic()
        Poly(x**2 + 2*x + 3, x, domain='QQ')

        >>> Poly(3*x**2 + 4*x + 2, x, domain=ZZ).monic()
        Poly(x**2 + 4/3*x + 2/3, x, domain='QQ')

        """
        f = self

        if auto and f.rep.dom.is_Ring:
            f = f.to_field()

        if hasattr(f.rep, 'monic'):
            result = f.rep.monic()
        else:  # pragma: no cover
            raise OperationNotSupported(f, 'monic')

        return f.per(result)

    def content(f):
        """
        Returns the GCD of polynomial coefficients.

        Examples
        ========

        >>> from sympy import Poly
        >>> from sympy.abc import x

        >>> Poly(6*x**2 + 8*x + 12, x).content()
        2

        """
        if hasattr(f.rep, 'content'):
            result = f.rep.content()
        else:  # pragma: no cover
            raise OperationNotSupported(f, 'content')

        return f.rep.dom.to_sympy(result)

    def primitive(f):
        """
        Returns the content and a primitive form of ``f``.

        Examples
        ========

        >>> from sympy import Poly
        >>> from sympy.abc import x

        >>> Poly(2*x**2 + 8*x + 12, x).primitive()
        (2, Poly(x**2 + 4*x + 6, x, domain='ZZ'))

        """
        if hasattr(f.rep, 'primitive'):
            cont, result = f.rep.primitive()
        else:  # pragma: no cover
            raise OperationNotSupported(f, 'primitive')

        return f.rep.dom.to_sympy(cont), f.per(result)

    def compose(f, g):
        """
        Computes the functional composition of ``f`` and ``g``.

        Examples
        ========

        >>> from sympy import Poly
        >>> from sympy.abc import x

        >>> Poly(x**2 + x, x).compose(Poly(x - 1, x))
        Poly(x**2 - x, x, domain='ZZ')

        """
        _, per, F, G = f._unify(g)

        if hasattr(f.rep, 'compose'):
            result = F.compose(G)
        else:  # pragma: no cover
            raise OperationNotSupported(f, 'compose')

        return per(result)

    def decompose(f):
        """
        Computes a functional decomposition of ``f``.

        Examples
        ========

        >>> from sympy import Poly
        >>> from sympy.abc import x

        >>> Poly(x**4 + 2*x**3 - x - 1, x, domain='ZZ').decompose()
        [Poly(x**2 - x - 1, x, domain='ZZ'), Poly(x**2 + x, x, domain='ZZ')]

        """
        if hasattr(f.rep, 'decompose'):
            result = f.rep.decompose()
        else:  # pragma: no cover
            raise OperationNotSupported(f, 'decompose')

        return list(map(f.per, result))

    def shift(f, a):
        """
        Efficiently compute Taylor shift ``f(x + a)``.

        Examples
        ========

        >>> from sympy import Poly
        >>> from sympy.abc import x

        >>> Poly(x**2 - 2*x + 1, x).shift(2)
        Poly(x**2 + 2*x + 1, x, domain='ZZ')

        See Also
        ========

        shift_list: Analogous method for multivariate polynomials.
        """
        return f.per(f.rep.shift(a))

    def shift_list(f, a):
        """
        Efficiently compute Taylor shift ``f(X + A)``.

        Examples
        ========

        >>> from sympy import Poly
        >>> from sympy.abc import x, y

        >>> Poly(x*y, [x,y]).shift_list([1, 2]) == Poly((x+1)*(y+2), [x,y])
        True

        See Also
        ========

        shift: Analogous method for univariate polynomials.
        """
        return f.per(f.rep.shift_list(a))

    def transform(f, p, q):
        """
        Efficiently evaluate the functional transformation ``q**n * f(p/q)``.


        Examples
        ========

        >>> from sympy import Poly
        >>> from sympy.abc import x

        >>> Poly(x**2 - 2*x + 1, x).transform(Poly(x + 1, x), Poly(x - 1, x))
        Poly(4, x, domain='ZZ')

        """
        P, Q = p.unify(q)
        F, P = f.unify(P)
        F, Q = F.unify(Q)

        if hasattr(F.rep, 'transform'):
            result = F.rep.transform(P.rep, Q.rep)
        else:  # pragma: no cover
            raise OperationNotSupported(F, 'transform')

        return F.per(result)

    def sturm(self, auto=True):
        """
        Computes the Sturm sequence of ``f``.

        Examples
        ========

        >>> from sympy import Poly
        >>> from sympy.abc import x

        >>> Poly(x**3 - 2*x**2 + x - 3, x).sturm()
        [Poly(x**3 - 2*x**2 + x - 3, x, domain='QQ'),
         Poly(3*x**2 - 4*x + 1, x, domain='QQ'),
         Poly(2/9*x + 25/9, x, domain='QQ'),
         Poly(-2079/4, x, domain='QQ')]

        """
        f = self

        if auto and f.rep.dom.is_Ring:
            f = f.to_field()

        if hasattr(f.rep, 'sturm'):
            result = f.rep.sturm()
        else:  # pragma: no cover
            raise OperationNotSupported(f, 'sturm')

        return list(map(f.per, result))

    def gff_list(f):
        """
        Computes greatest factorial factorization of ``f``.

        Examples
        ========

        >>> from sympy import Poly
        >>> from sympy.abc import x

        >>> f = x**5 + 2*x**4 - x**3 - 2*x**2

        >>> Poly(f).gff_list()
        [(Poly(x, x, domain='ZZ'), 1), (Poly(x + 2, x, domain='ZZ'), 4)]

        """
        if hasattr(f.rep, 'gff_list'):
            result = f.rep.gff_list()
        else:  # pragma: no cover
            raise OperationNotSupported(f, 'gff_list')

        return [(f.per(g), k) for g, k in result]

    def norm(f):
        """
        Computes the product, ``Norm(f)``, of the conjugates of
        a polynomial ``f`` defined over a number field ``K``.

        Examples
        ========

        >>> from sympy import Poly, sqrt
        >>> from sympy.abc import x

        >>> a, b = sqrt(2), sqrt(3)

        A polynomial over a quadratic extension.
        Two conjugates x - a and x + a.

        >>> f = Poly(x - a, x, extension=a)
        >>> f.norm()
        Poly(x**2 - 2, x, domain='QQ')

        A polynomial over a quartic extension.
        Four conjugates x - a, x - a, x + a and x + a.

        >>> f = Poly(x - a, x, extension=(a, b))
        >>> f.norm()
        Poly(x**4 - 4*x**2 + 4, x, domain='QQ')

        """
        if hasattr(f.rep, 'norm'):
            r = f.rep.norm()
        else:  # pragma: no cover
            raise OperationNotSupported(f, 'norm')

        return f.per(r)

    def sqf_norm(f):
        """
        Computes square-free norm of ``f``.

        Returns ``s``, ``f``, ``r``, such that ``g(x) = f(x-sa)`` and
        ``r(x) = Norm(g(x))`` is a square-free polynomial over ``K``,
        where ``a`` is the algebraic extension of the ground domain.

        Examples
        ========

        >>> from sympy import Poly, sqrt
        >>> from sympy.abc import x

        >>> s, f, r = Poly(x**2 + 1, x, extension=[sqrt(3)]).sqf_norm()

        >>> s
        [1]
        >>> f
        Poly(x**2 - 2*sqrt(3)*x + 4, x, domain='QQ<sqrt(3)>')
        >>> r
        Poly(x**4 - 4*x**2 + 16, x, domain='QQ')

        """
        if hasattr(f.rep, 'sqf_norm'):
            s, g, r = f.rep.sqf_norm()
        else:  # pragma: no cover
            raise OperationNotSupported(f, 'sqf_norm')

        return s, f.per(g), f.per(r)

    def sqf_part(f):
        """
        Computes square-free part of ``f``.

        Examples
        ========

        >>> from sympy import Poly
        >>> from sympy.abc import x

        >>> Poly(x**3 - 3*x - 2, x).sqf_part()
        Poly(x**2 - x - 2, x, domain='ZZ')

        """
        if hasattr(f.rep, 'sqf_part'):
            result = f.rep.sqf_part()
        else:  # pragma: no cover
            raise OperationNotSupported(f, 'sqf_part')

        return f.per(result)

    def sqf_list(f, all=False):
        """
        Returns a list of square-free factors of ``f``.

        Examples
        ========

        >>> from sympy import Poly
        >>> from sympy.abc import x

        >>> f = 2*x**5 + 16*x**4 + 50*x**3 + 76*x**2 + 56*x + 16

        >>> Poly(f).sqf_list()
        (2, [(Poly(x + 1, x, domain='ZZ'), 2),
             (Poly(x + 2, x, domain='ZZ'), 3)])

        >>> Poly(f).sqf_list(all=True)
        (2, [(Poly(1, x, domain='ZZ'), 1),
             (Poly(x + 1, x, domain='ZZ'), 2),
             (Poly(x + 2, x, domain='ZZ'), 3)])

        """
        if hasattr(f.rep, 'sqf_list'):
            coeff, factors = f.rep.sqf_list(all)
        else:  # pragma: no cover
            raise OperationNotSupported(f, 'sqf_list')

        return f.rep.dom.to_sympy(coeff), [(f.per(g), k) for g, k in factors]

    def sqf_list_include(f, all=False):
        """
        Returns a list of square-free factors of ``f``.

        Examples
        ========

        >>> from sympy import Poly, expand
        >>> from sympy.abc import x

        >>> f = expand(2*(x + 1)**3*x**4)
        >>> f
        2*x**7 + 6*x**6 + 6*x**5 + 2*x**4

        >>> Poly(f).sqf_list_include()
        [(Poly(2, x, domain='ZZ'), 1),
         (Poly(x + 1, x, domain='ZZ'), 3),
         (Poly(x, x, domain='ZZ'), 4)]

        >>> Poly(f).sqf_list_include(all=True)
        [(Poly(2, x, domain='ZZ'), 1),
         (Poly(1, x, domain='ZZ'), 2),
         (Poly(x + 1, x, domain='ZZ'), 3),
         (Poly(x, x, domain='ZZ'), 4)]

        """
        if hasattr(f.rep, 'sqf_list_include'):
            factors = f.rep.sqf_list_include(all)
        else:  # pragma: no cover
            raise OperationNotSupported(f, 'sqf_list_include')

        return [(f.per(g), k) for g, k in factors]

    def factor_list(f):
        """
        Returns a list of irreducible factors of ``f``.

        Examples
        ========

        >>> from sympy import Poly
        >>> from sympy.abc import x, y

        >>> f = 2*x**5 + 2*x**4*y + 4*x**3 + 4*x**2*y + 2*x + 2*y

        >>> Poly(f).factor_list()
        (2, [(Poly(x + y, x, y, domain='ZZ'), 1),
             (Poly(x**2 + 1, x, y, domain='ZZ'), 2)])

        """
        if hasattr(f.rep, 'factor_list'):
            try:
                coeff, factors = f.rep.factor_list()
            except DomainError:
                if f.degree() == 0:
                    return f.as_expr(), []
                else:
                    return S.One, [(f, 1)]
        else:  # pragma: no cover
            raise OperationNotSupported(f, 'factor_list')

        return f.rep.dom.to_sympy(coeff), [(f.per(g), k) for g, k in factors]

    def factor_list_include(f):
        """
        Returns a list of irreducible factors of ``f``.

        Examples
        ========

        >>> from sympy import Poly
        >>> from sympy.abc import x, y

        >>> f = 2*x**5 + 2*x**4*y + 4*x**3 + 4*x**2*y + 2*x + 2*y

        >>> Poly(f).factor_list_include()
        [(Poly(2*x + 2*y, x, y, domain='ZZ'), 1),
         (Poly(x**2 + 1, x, y, domain='ZZ'), 2)]

        """
        if hasattr(f.rep, 'factor_list_include'):
            try:
                factors = f.rep.factor_list_include()
            except DomainError:
                return [(f, 1)]
        else:  # pragma: no cover
            raise OperationNotSupported(f, 'factor_list_include')

        return [(f.per(g), k) for g, k in factors]

    def intervals(f, all=False, eps=None, inf=None, sup=None, fast=False, sqf=False):
        """
        Compute isolating intervals for roots of ``f``.

        For real roots the Vincent-Akritas-Strzebonski (VAS) continued fractions method is used.

        References
        ==========
        .. [#] Alkiviadis G. Akritas and Adam W. Strzebonski: A Comparative Study of Two Real Root
            Isolation Methods . Nonlinear Analysis: Modelling and Control, Vol. 10, No. 4, 297-304, 2005.
        .. [#] Alkiviadis G. Akritas, Adam W. Strzebonski and Panagiotis S. Vigklas: Improving the
            Performance of the Continued Fractions Method Using new Bounds of Positive Roots. Nonlinear
            Analysis: Modelling and Control, Vol. 13, No. 3, 265-279, 2008.

        Examples
        ========

        >>> from sympy import Poly
        >>> from sympy.abc import x

        >>> Poly(x**2 - 3, x).intervals()
        [((-2, -1), 1), ((1, 2), 1)]
        >>> Poly(x**2 - 3, x).intervals(eps=1e-2)
        [((-26/15, -19/11), 1), ((19/11, 26/15), 1)]

        """
        if eps is not None:
            eps = QQ.convert(eps)

            if eps <= 0:
                raise ValueError("'eps' must be a positive rational")

        if inf is not None:
            inf = QQ.convert(inf)
        if sup is not None:
            sup = QQ.convert(sup)

        if hasattr(f.rep, 'intervals'):
            result = f.rep.intervals(
                all=all, eps=eps, inf=inf, sup=sup, fast=fast, sqf=sqf)
        else:  # pragma: no cover
            raise OperationNotSupported(f, 'intervals')

        if sqf:
            def _real(interval):
                s, t = interval
                return (QQ.to_sympy(s), QQ.to_sympy(t))

            if not all:
                return list(map(_real, result))

            def _complex(rectangle):
                (u, v), (s, t) = rectangle
                return (QQ.to_sympy(u) + I*QQ.to_sympy(v),
                        QQ.to_sympy(s) + I*QQ.to_sympy(t))

            real_part, complex_part = result

            return list(map(_real, real_part)), list(map(_complex, complex_part))
        else:
            def _real(interval):
                (s, t), k = interval
                return ((QQ.to_sympy(s), QQ.to_sympy(t)), k)

            if not all:
                return list(map(_real, result))

            def _complex(rectangle):
                ((u, v), (s, t)), k = rectangle
                return ((QQ.to_sympy(u) + I*QQ.to_sympy(v),
                         QQ.to_sympy(s) + I*QQ.to_sympy(t)), k)

            real_part, complex_part = result

            return list(map(_real, real_part)), list(map(_complex, complex_part))

    def refine_root(f, s, t, eps=None, steps=None, fast=False, check_sqf=False):
        """
        Refine an isolating interval of a root to the given precision.

        Examples
        ========

        >>> from sympy import Poly
        >>> from sympy.abc import x

        >>> Poly(x**2 - 3, x).refine_root(1, 2, eps=1e-2)
        (19/11, 26/15)

        """
        if check_sqf and not f.is_sqf:
            raise PolynomialError("only square-free polynomials supported")

        s, t = QQ.convert(s), QQ.convert(t)

        if eps is not None:
            eps = QQ.convert(eps)

            if eps <= 0:
                raise ValueError("'eps' must be a positive rational")

        if steps is not None:
            steps = int(steps)
        elif eps is None:
            steps = 1

        if hasattr(f.rep, 'refine_root'):
            S, T = f.rep.refine_root(s, t, eps=eps, steps=steps, fast=fast)
        else:  # pragma: no cover
            raise OperationNotSupported(f, 'refine_root')

        return QQ.to_sympy(S), QQ.to_sympy(T)

    def count_roots(f, inf=None, sup=None):
        """
        Return the number of roots of ``f`` in ``[inf, sup]`` interval.

        Examples
        ========

        >>> from sympy import Poly, I
        >>> from sympy.abc import x

        >>> Poly(x**4 - 4, x).count_roots(-3, 3)
        2
        >>> Poly(x**4 - 4, x).count_roots(0, 1 + 3*I)
        1

        """
        inf_real, sup_real = True, True

        if inf is not None:
            inf = sympify(inf)

            if inf is S.NegativeInfinity:
                inf = None
            else:
                re, im = inf.as_real_imag()

                if not im:
                    inf = QQ.convert(inf)
                else:
                    inf, inf_real = list(map(QQ.convert, (re, im))), False

        if sup is not None:
            sup = sympify(sup)

            if sup is S.Infinity:
                sup = None
            else:
                re, im = sup.as_real_imag()

                if not im:
                    sup = QQ.convert(sup)
                else:
                    sup, sup_real = list(map(QQ.convert, (re, im))), False

        if inf_real and sup_real:
            if hasattr(f.rep, 'count_real_roots'):
                count = f.rep.count_real_roots(inf=inf, sup=sup)
            else:  # pragma: no cover
                raise OperationNotSupported(f, 'count_real_roots')
        else:
            if inf_real and inf is not None:
                inf = (inf, QQ.zero)

            if sup_real and sup is not None:
                sup = (sup, QQ.zero)

            if hasattr(f.rep, 'count_complex_roots'):
                count = f.rep.count_complex_roots(inf=inf, sup=sup)
            else:  # pragma: no cover
                raise OperationNotSupported(f, 'count_complex_roots')

        return Integer(count)

    def root(f, index, radicals=True):
        """
        Get an indexed root of a polynomial.

        Examples
        ========

        >>> from sympy import Poly
        >>> from sympy.abc import x

        >>> f = Poly(2*x**3 - 7*x**2 + 4*x + 4)

        >>> f.root(0)
        -1/2
        >>> f.root(1)
        2
        >>> f.root(2)
        2
        >>> f.root(3)
        Traceback (most recent call last):
        ...
        IndexError: root index out of [-3, 2] range, got 3

        >>> Poly(x**5 + x + 1).root(0)
        CRootOf(x**3 - x**2 + 1, 0)

        """
        return sympy.polys.rootoftools.rootof(f, index, radicals=radicals)

    def real_roots(f, multiple=True, radicals=True):
        """
        Return a list of real roots with multiplicities.

        See :func:`real_roots` for more explanation.

        Examples
        ========

        >>> from sympy import Poly
        >>> from sympy.abc import x

        >>> Poly(2*x**3 - 7*x**2 + 4*x + 4).real_roots()
        [-1/2, 2, 2]
        >>> Poly(x**3 + x + 1).real_roots()
        [CRootOf(x**3 + x + 1, 0)]
        """
        reals = sympy.polys.rootoftools.CRootOf.real_roots(f, radicals=radicals)

        if multiple:
            return reals
        else:
            return group(reals, multiple=False)

    def all_roots(f, multiple=True, radicals=True):
        """
        Return a list of real and complex roots with multiplicities.

        See :func:`all_roots` for more explanation.

        Examples
        ========

        >>> from sympy import Poly
        >>> from sympy.abc import x

        >>> Poly(2*x**3 - 7*x**2 + 4*x + 4).all_roots()
        [-1/2, 2, 2]
        >>> Poly(x**3 + x + 1).all_roots()
        [CRootOf(x**3 + x + 1, 0),
         CRootOf(x**3 + x + 1, 1),
         CRootOf(x**3 + x + 1, 2)]

        """
        roots = sympy.polys.rootoftools.CRootOf.all_roots(f, radicals=radicals)

        if multiple:
            return roots
        else:
            return group(roots, multiple=False)

    def nroots(f, n=15, maxsteps=50, cleanup=True):
        """
        Compute numerical approximations of roots of ``f``.

        Parameters
        ==========

        n ... the number of digits to calculate
        maxsteps ... the maximum number of iterations to do

        If the accuracy `n` cannot be reached in `maxsteps`, it will raise an
        exception. You need to rerun with higher maxsteps.

        Examples
        ========

        >>> from sympy import Poly
        >>> from sympy.abc import x

        >>> Poly(x**2 - 3).nroots(n=15)
        [-1.73205080756888, 1.73205080756888]
        >>> Poly(x**2 - 3).nroots(n=30)
        [-1.73205080756887729352744634151, 1.73205080756887729352744634151]

        """
        if f.is_multivariate:
            raise MultivariatePolynomialError(
                "Cannot compute numerical roots of %s" % f)

        if f.degree() <= 0:
            return []

        # For integer and rational coefficients, convert them to integers only
        # (for accuracy). Otherwise just try to convert the coefficients to
        # mpmath.mpc and raise an exception if the conversion fails.
        if f.rep.dom is ZZ:
            coeffs = [int(coeff) for coeff in f.all_coeffs()]
        elif f.rep.dom is QQ:
            denoms = [coeff.q for coeff in f.all_coeffs()]
            fac = ilcm(*denoms)
            coeffs = [int(coeff*fac) for coeff in f.all_coeffs()]
        else:
            coeffs = [coeff.evalf(n=n).as_real_imag()
                    for coeff in f.all_coeffs()]
            try:
                coeffs = [mpmath.mpc(*coeff) for coeff in coeffs]
            except TypeError:
                raise DomainError("Numerical domain expected, got %s" % \
                        f.rep.dom)

        dps = mpmath.mp.dps
        mpmath.mp.dps = n

        from sympy.functions.elementary.complexes import sign
        try:
            # We need to add extra precision to guard against losing accuracy.
            # 10 times the degree of the polynomial seems to work well.
            roots = mpmath.polyroots(coeffs, maxsteps=maxsteps,
                    cleanup=cleanup, error=False, extraprec=f.degree()*10)

            # Mpmath puts real roots first, then complex ones (as does all_roots)
            # so we make sure this convention holds here, too.
            roots = list(map(sympify,
                sorted(roots, key=lambda r: (1 if r.imag else 0, r.real, abs(r.imag), sign(r.imag)))))
        except NoConvergence:
            try:
                # If roots did not converge try again with more extra precision.
                roots = mpmath.polyroots(coeffs, maxsteps=maxsteps,
                    cleanup=cleanup, error=False, extraprec=f.degree()*15)
                roots = list(map(sympify,
                    sorted(roots, key=lambda r: (1 if r.imag else 0, r.real, abs(r.imag), sign(r.imag)))))
            except NoConvergence:
                raise NoConvergence(
                    'convergence to root failed; try n < %s or maxsteps > %s' % (
                    n, maxsteps))
        finally:
            mpmath.mp.dps = dps

        return roots

    def ground_roots(f):
        """
        Compute roots of ``f`` by factorization in the ground domain.

        Examples
        ========

        >>> from sympy import Poly
        >>> from sympy.abc import x

        >>> Poly(x**6 - 4*x**4 + 4*x**3 - x**2).ground_roots()
        {0: 2, 1: 2}

        """
        if f.is_multivariate:
            raise MultivariatePolynomialError(
                "Cannot compute ground roots of %s" % f)

        roots = {}

        for factor, k in f.factor_list()[1]:
            if factor.is_linear:
                a, b = factor.all_coeffs()
                roots[-b/a] = k

        return roots

    def nth_power_roots_poly(f, n):
        """
        Construct a polynomial with n-th powers of roots of ``f``.

        Examples
        ========

        >>> from sympy import Poly
        >>> from sympy.abc import x

        >>> f = Poly(x**4 - x**2 + 1)

        >>> f.nth_power_roots_poly(2)
        Poly(x**4 - 2*x**3 + 3*x**2 - 2*x + 1, x, domain='ZZ')
        >>> f.nth_power_roots_poly(3)
        Poly(x**4 + 2*x**2 + 1, x, domain='ZZ')
        >>> f.nth_power_roots_poly(4)
        Poly(x**4 + 2*x**3 + 3*x**2 + 2*x + 1, x, domain='ZZ')
        >>> f.nth_power_roots_poly(12)
        Poly(x**4 - 4*x**3 + 6*x**2 - 4*x + 1, x, domain='ZZ')

        """
        if f.is_multivariate:
            raise MultivariatePolynomialError(
                "must be a univariate polynomial")

        N = sympify(n)

        if N.is_Integer and N >= 1:
            n = int(N)
        else:
            raise ValueError("'n' must an integer and n >= 1, got %s" % n)

        x = f.gen
        t = Dummy('t')

        r = f.resultant(f.__class__.from_expr(x**n - t, x, t))

        return r.replace(t, x)

    def which_real_roots(f, candidates):
        """
        Find roots of a square-free polynomial ``f`` from ``candidates``.

        Explanation
        ===========

        If ``f`` is a square-free polynomial and ``candidates`` is a superset
        of the roots of ``f``, then ``f.which_real_roots(candidates)`` returns a
        list containing exactly the set of roots of ``f``. The domain must be
        :ref:`ZZ`, :ref:`QQ`, or :ref:`QQ(a)` and``f`` must be univariate and
        square-free.

        The list ``candidates`` must be a superset of the real roots of ``f``
        and ``f.which_real_roots(candidates)`` returns the set of real roots
        of ``f``. The output preserves the order of the order of ``candidates``.

        Examples
        ========

        >>> from sympy import Poly, sqrt
        >>> from sympy.abc import x

        >>> f = Poly(x**4 - 1)
        >>> f.which_real_roots([-1, 1, 0, -2, 2])
        [-1, 1]
        >>> f.which_real_roots([-1, 1, 1, 1, 1])
        [-1, 1]

        This method is useful as lifting to rational coefficients
        produced extraneous roots, which we can filter out with
        this method.

        >>> f = Poly(sqrt(2)*x**3 + x**2 - 1, x, extension=True)
        >>> f.lift()
        Poly(-2*x**6 + x**4 - 2*x**2 + 1, x, domain='QQ')
        >>> f.lift().real_roots()
        [-sqrt(2)/2, sqrt(2)/2]
        >>> f.which_real_roots(f.lift().real_roots())
        [sqrt(2)/2]

        This procedure is already done internally when calling
        `.real_roots()` on a polynomial with algebraic coefficients.

        >>> f.real_roots()
        [sqrt(2)/2]

        See Also
        ========

        same_root
        which_all_roots
        """
        if f.is_multivariate:
            raise MultivariatePolynomialError(
                "Must be a univariate polynomial")

        dom = f.get_domain()

        if not (dom.is_ZZ or dom.is_QQ or dom.is_AlgebraicField):
            raise NotImplementedError(
                "root counting not supported over %s" % dom)

        return f._which_roots(candidates, f.count_roots())

    def which_all_roots(f, candidates):
        """
        Find roots of a square-free polynomial ``f`` from ``candidates``.

        Explanation
        ===========

        If ``f`` is a square-free polynomial and ``candidates`` is a superset
        of the roots of ``f``, then ``f.which_all_roots(candidates)`` returns a
        list containing exactly the set of roots of ``f``. The polynomial``f``
        must be univariate and square-free.

        The list ``candidates`` must be a superset of the complex roots of
        ``f`` and ``f.which_all_roots(candidates)`` returns exactly the
        set of all complex roots of ``f``. The output preserves the order of
        the order of ``candidates``.

        Examples
        ========

        >>> from sympy import Poly, I
        >>> from sympy.abc import x

        >>> f = Poly(x**4 - 1)
        >>> f.which_all_roots([-1, 1, -I, I, 0])
        [-1, 1, -I, I]
        >>> f.which_all_roots([-1, 1, -I, I, I, I])
        [-1, 1, -I, I]

        This method is useful as lifting to rational coefficients
        produced extraneous roots, which we can filter out with
        this method.

        >>> f = Poly(x**2 + I*x - 1, x, extension=True)
        >>> f.lift()
        Poly(x**4 - x**2 + 1, x, domain='ZZ')
        >>> f.lift().all_roots()
        [CRootOf(x**4 - x**2 + 1, 0),
        CRootOf(x**4 - x**2 + 1, 1),
        CRootOf(x**4 - x**2 + 1, 2),
        CRootOf(x**4 - x**2 + 1, 3)]
        >>> f.which_all_roots(f.lift().all_roots())
        [CRootOf(x**4 - x**2 + 1, 0), CRootOf(x**4 - x**2 + 1, 2)]

        This procedure is already done internally when calling
        `.all_roots()` on a polynomial with algebraic coefficients,
        or polynomials with Gaussian domains.

        >>> f.all_roots()
        [CRootOf(x**4 - x**2 + 1, 0), CRootOf(x**4 - x**2 + 1, 2)]

        See Also
        ========

        same_root
        which_real_roots
        """
        if f.is_multivariate:
            raise MultivariatePolynomialError(
                "Must be a univariate polynomial")

        return f._which_roots(candidates, f.degree())

    def _which_roots(f, candidates, num_roots):
        prec = 10
        # using Counter bc its like an ordered set
        root_counts = Counter(candidates)

        while len(root_counts) > num_roots:
            for r in list(root_counts.keys()):
                # If f(r) != 0 then f(r).evalf() gives a float/complex with precision.
                f_r = f(r).evalf(prec, maxn=2*prec)
                if abs(f_r)._prec >= 2:
                    root_counts.pop(r)

            prec *= 2

        return list(root_counts.keys())

    def same_root(f, a, b):
        """
        Decide whether two roots of this polynomial are equal.

        Examples
        ========

        >>> from sympy import Poly, cyclotomic_poly, exp, I, pi
        >>> f = Poly(cyclotomic_poly(5))
        >>> r0 = exp(2*I*pi/5)
        >>> indices = [i for i, r in enumerate(f.all_roots()) if f.same_root(r, r0)]
        >>> print(indices)
        [3]

        Raises
        ======

        DomainError
            If the domain of the polynomial is not :ref:`ZZ`, :ref:`QQ`,
            :ref:`RR`, or :ref:`CC`.
        MultivariatePolynomialError
            If the polynomial is not univariate.
        PolynomialError
            If the polynomial is of degree < 2.

        See Also
        ========

        which_real_roots
        which_all_roots
        """
        if f.is_multivariate:
            raise MultivariatePolynomialError(
                "Must be a univariate polynomial")

        dom_delta_sq = f.rep.mignotte_sep_bound_squared()
        delta_sq = f.domain.get_field().to_sympy(dom_delta_sq)
        # We have delta_sq = delta**2, where delta is a lower bound on the
        # minimum separation between any two roots of this polynomial.
        # Let eps = delta/3, and define eps_sq = eps**2 = delta**2/9.
        eps_sq = delta_sq / 9

        r, _, _, _ = evalf(1/eps_sq, 1, {})
        n = fastlog(r)
        # Then 2^n > 1/eps**2.
        m = (n // 2) + (n % 2)
        # Then 2^(-m) < eps.
        ev = lambda x: quad_to_mpmath(_evalf_with_bounded_error(x, m=m))

        # Then for any complex numbers a, b we will have
        # |a - ev(a)| < eps and |b - ev(b)| < eps.
        # So if |ev(a) - ev(b)|**2 < eps**2, then
        # |ev(a) - ev(b)| < eps, hence |a - b| < 3*eps = delta.
        A, B = ev(a), ev(b)
        return (A.real - B.real)**2 + (A.imag - B.imag)**2 < eps_sq

    def cancel(f, g, include=False):
        """
        Cancel common factors in a rational function ``f/g``.

        Examples
        ========

        >>> from sympy import Poly
        >>> from sympy.abc import x

        >>> Poly(2*x**2 - 2, x).cancel(Poly(x**2 - 2*x + 1, x))
        (1, Poly(2*x + 2, x, domain='ZZ'), Poly(x - 1, x, domain='ZZ'))

        >>> Poly(2*x**2 - 2, x).cancel(Poly(x**2 - 2*x + 1, x), include=True)
        (Poly(2*x + 2, x, domain='ZZ'), Poly(x - 1, x, domain='ZZ'))

        """
        dom, per, F, G = f._unify(g)

        if hasattr(F, 'cancel'):
            result = F.cancel(G, include=include)
        else:  # pragma: no cover
            raise OperationNotSupported(f, 'cancel')

        if not include:
            if dom.has_assoc_Ring:
                dom = dom.get_ring()

            cp, cq, p, q = result

            cp = dom.to_sympy(cp)
            cq = dom.to_sympy(cq)

            return cp/cq, per(p), per(q)
        else:
            return tuple(map(per, result))

    def make_monic_over_integers_by_scaling_roots(f):
        """
        Turn any univariate polynomial over :ref:`QQ` or :ref:`ZZ` into a monic
        polynomial over :ref:`ZZ`, by scaling the roots as necessary.

        Explanation
        ===========

        This operation can be performed whether or not *f* is irreducible; when
        it is, this can be understood as determining an algebraic integer
        generating the same field as a root of *f*.

        Examples
        ========

        >>> from sympy import Poly, S
        >>> from sympy.abc import x
        >>> f = Poly(x**2/2 + S(1)/4 * x + S(1)/8, x, domain='QQ')
        >>> f.make_monic_over_integers_by_scaling_roots()
        (Poly(x**2 + 2*x + 4, x, domain='ZZ'), 4)

        Returns
        =======

        Pair ``(g, c)``
            g is the polynomial

            c is the integer by which the roots had to be scaled

        """
        if not f.is_univariate or f.domain not in [ZZ, QQ]:
            raise ValueError('Polynomial must be univariate over ZZ or QQ.')
        if f.is_monic and f.domain == ZZ:
            return f, ZZ.one
        else:
            fm = f.monic()
            c, _ = fm.clear_denoms()
            return fm.transform(Poly(fm.gen), c).to_ring(), c

    def galois_group(f, by_name=False, max_tries=30, randomize=False):
        """
        Compute the Galois group of this polynomial.

        Examples
        ========

        >>> from sympy import Poly
        >>> from sympy.abc import x
        >>> f = Poly(x**4 - 2)
        >>> G, _ = f.galois_group(by_name=True)
        >>> print(G)
        S4TransitiveSubgroups.D4

        See Also
        ========

        sympy.polys.numberfields.galoisgroups.galois_group

        """
        from sympy.polys.numberfields.galoisgroups import (
            _galois_group_degree_3, _galois_group_degree_4_lookup,
            _galois_group_degree_5_lookup_ext_factor,
            _galois_group_degree_6_lookup,
        )
        if (not f.is_univariate
            or not f.is_irreducible
            or f.domain not in [ZZ, QQ]
        ):
            raise ValueError('Polynomial must be irreducible and univariate over ZZ or QQ.')
        gg = {
            3: _galois_group_degree_3,
            4: _galois_group_degree_4_lookup,
            5: _galois_group_degree_5_lookup_ext_factor,
            6: _galois_group_degree_6_lookup,
        }
        max_supported = max(gg.keys())
        n = f.degree()
        if n > max_supported:
            raise ValueError(f"Only polynomials up to degree {max_supported} are supported.")
        elif n < 1:
            raise ValueError("Constant polynomial has no Galois group.")
        elif n == 1:
            from sympy.combinatorics.galois import S1TransitiveSubgroups
            name, alt = S1TransitiveSubgroups.S1, True
        elif n == 2:
            from sympy.combinatorics.galois import S2TransitiveSubgroups
            name, alt = S2TransitiveSubgroups.S2, False
        else:
            g, _ = f.make_monic_over_integers_by_scaling_roots()
            name, alt = gg[n](g, max_tries=max_tries, randomize=randomize)
        G = name if by_name else name.get_perm_group()
        return G, alt

    @property
    def is_zero(f):
        """
        Returns ``True`` if ``f`` is a zero polynomial.

        Examples
        ========

        >>> from sympy import Poly
        >>> from sympy.abc import x

        >>> Poly(0, x).is_zero
        True
        >>> Poly(1, x).is_zero
        False

        """
        return f.rep.is_zero

    @property
    def is_one(f):
        """
        Returns ``True`` if ``f`` is a unit polynomial.

        Examples
        ========

        >>> from sympy import Poly
        >>> from sympy.abc import x

        >>> Poly(0, x).is_one
        False
        >>> Poly(1, x).is_one
        True

        """
        return f.rep.is_one

    @property
    def is_sqf(f):
        """
        Returns ``True`` if ``f`` is a square-free polynomial.

        Examples
        ========

        >>> from sympy import Poly
        >>> from sympy.abc import x

        >>> Poly(x**2 - 2*x + 1, x).is_sqf
        False
        >>> Poly(x**2 - 1, x).is_sqf
        True

        """
        return f.rep.is_sqf

    @property
    def is_monic(f):
        """
        Returns ``True`` if the leading coefficient of ``f`` is one.

        Examples
        ========

        >>> from sympy import Poly
        >>> from sympy.abc import x

        >>> Poly(x + 2, x).is_monic
        True
        >>> Poly(2*x + 2, x).is_monic
        False

        """
        return f.rep.is_monic

    @property
    def is_primitive(f):
        """
        Returns ``True`` if GCD of the coefficients of ``f`` is one.

        Examples
        ========

        >>> from sympy import Poly
        >>> from sympy.abc import x

        >>> Poly(2*x**2 + 6*x + 12, x).is_primitive
        False
        >>> Poly(x**2 + 3*x + 6, x).is_primitive
        True

        """
        return f.rep.is_primitive

    @property
    def is_ground(f):
        """
        Returns ``True`` if ``f`` is an element of the ground domain.

        Examples
        ========

        >>> from sympy import Poly
        >>> from sympy.abc import x, y

        >>> Poly(x, x).is_ground
        False
        >>> Poly(2, x).is_ground
        True
        >>> Poly(y, x).is_ground
        True

        """
        return f.rep.is_ground

    @property
    def is_linear(f):
        """
        Returns ``True`` if ``f`` is linear in all its variables.

        Examples
        ========

        >>> from sympy import Poly
        >>> from sympy.abc import x, y

        >>> Poly(x + y + 2, x, y).is_linear
        True
        >>> Poly(x*y + 2, x, y).is_linear
        False

        """
        return f.rep.is_linear

    @property
    def is_quadratic(f):
        """
        Returns ``True`` if ``f`` is quadratic in all its variables.

        Examples
        ========

        >>> from sympy import Poly
        >>> from sympy.abc import x, y

        >>> Poly(x*y + 2, x, y).is_quadratic
        True
        >>> Poly(x*y**2 + 2, x, y).is_quadratic
        False

        """
        return f.rep.is_quadratic

    @property
    def is_monomial(f):
        """
        Returns ``True`` if ``f`` is zero or has only one term.

        Examples
        ========

        >>> from sympy import Poly
        >>> from sympy.abc import x

        >>> Poly(3*x**2, x).is_monomial
        True
        >>> Poly(3*x**2 + 1, x).is_monomial
        False

        """
        return f.rep.is_monomial

    @property
    def is_homogeneous(f):
        """
        Returns ``True`` if ``f`` is a homogeneous polynomial.

        A homogeneous polynomial is a polynomial whose all monomials with
        non-zero coefficients have the same total degree. If you want not
        only to check if a polynomial is homogeneous but also compute its
        homogeneous order, then use :func:`Poly.homogeneous_order`.

        Examples
        ========

        >>> from sympy import Poly
        >>> from sympy.abc import x, y

        >>> Poly(x**2 + x*y, x, y).is_homogeneous
        True
        >>> Poly(x**3 + x*y, x, y).is_homogeneous
        False

        """
        return f.rep.is_homogeneous

    @property
    def is_irreducible(f):
        """
        Returns ``True`` if ``f`` has no factors over its domain.

        Examples
        ========

        >>> from sympy import Poly
        >>> from sympy.abc import x

        >>> Poly(x**2 + x + 1, x, modulus=2).is_irreducible
        True
        >>> Poly(x**2 + 1, x, modulus=2).is_irreducible
        False

        """
        return f.rep.is_irreducible

    @property
    def is_univariate(f):
        """
        Returns ``True`` if ``f`` is a univariate polynomial.

        Examples
        ========

        >>> from sympy import Poly
        >>> from sympy.abc import x, y

        >>> Poly(x**2 + x + 1, x).is_univariate
        True
        >>> Poly(x*y**2 + x*y + 1, x, y).is_univariate
        False
        >>> Poly(x*y**2 + x*y + 1, x).is_univariate
        True
        >>> Poly(x**2 + x + 1, x, y).is_univariate
        False

        """
        return len(f.gens) == 1

    @property
    def is_multivariate(f):
        """
        Returns ``True`` if ``f`` is a multivariate polynomial.

        Examples
        ========

        >>> from sympy import Poly
        >>> from sympy.abc import x, y

        >>> Poly(x**2 + x + 1, x).is_multivariate
        False
        >>> Poly(x*y**2 + x*y + 1, x, y).is_multivariate
        True
        >>> Poly(x*y**2 + x*y + 1, x).is_multivariate
        False
        >>> Poly(x**2 + x + 1, x, y).is_multivariate
        True

        """
        return len(f.gens) != 1

    @property
    def is_cyclotomic(f):
        """
        Returns ``True`` if ``f`` is a cyclotomic polnomial.

        Examples
        ========

        >>> from sympy import Poly
        >>> from sympy.abc import x

        >>> f = x**16 + x**14 - x**10 + x**8 - x**6 + x**2 + 1

        >>> Poly(f).is_cyclotomic
        False

        >>> g = x**16 + x**14 - x**10 - x**8 - x**6 + x**2 + 1

        >>> Poly(g).is_cyclotomic
        True

        """
        return f.rep.is_cyclotomic

    def __abs__(f):
        return f.abs()

    def __neg__(f):
        return f.neg()

    @_polifyit
    def __add__(f, g):
        return f.add(g)

    @_polifyit
    def __radd__(f, g):
        return g.add(f)

    @_polifyit
    def __sub__(f, g):
        return f.sub(g)

    @_polifyit
    def __rsub__(f, g):
        return g.sub(f)

    @_polifyit
    def __mul__(f, g):
        return f.mul(g)

    @_polifyit
    def __rmul__(f, g):
        return g.mul(f)

    @_sympifyit('n', NotImplemented)
    def __pow__(f, n):
        if n.is_Integer and n >= 0:
            return f.pow(n)
        else:
            return NotImplemented

    @_polifyit
    def __divmod__(f, g):
        return f.div(g)

    @_polifyit
    def __rdivmod__(f, g):
        return g.div(f)

    @_polifyit
    def __mod__(f, g):
        return f.rem(g)

    @_polifyit
    def __rmod__(f, g):
        return g.rem(f)

    @_polifyit
    def __floordiv__(f, g):
        return f.quo(g)

    @_polifyit
    def __rfloordiv__(f, g):
        return g.quo(f)

    @_sympifyit('g', NotImplemented)
    def __truediv__(f, g):
        return f.as_expr()/g.as_expr()

    @_sympifyit('g', NotImplemented)
    def __rtruediv__(f, g):
        return g.as_expr()/f.as_expr()

    @_sympifyit('other', NotImplemented)
    def __eq__(self, other):
        f, g = self, other

        if not g.is_Poly:
            try:
                g = f.__class__(g, f.gens, domain=f.get_domain())
            except (PolynomialError, DomainError, CoercionFailed):
                return False

        if f.gens != g.gens:
            return False

        if f.rep.dom != g.rep.dom:
            return False

        return f.rep == g.rep

    @_sympifyit('g', NotImplemented)
    def __ne__(f, g):
        return not f == g

    def __bool__(f):
        return not f.is_zero

    def eq(f, g, strict=False):
        if not strict:
            return f == g
        else:
            return f._strict_eq(sympify(g))

    def ne(f, g, strict=False):
        return not f.eq(g, strict=strict)

    def _strict_eq(f, g):
        return isinstance(g, f.__class__) and f.gens == g.gens and f.rep.eq(g.rep, strict=True)


@public
class PurePoly(Poly):
    """Class for representing pure polynomials. """

    def _hashable_content(self):
        """Allow SymPy to hash Poly instances. """
        return (self.rep,)

    def __hash__(self):
        return super().__hash__()

    @property
    def free_symbols(self):
        """
        Free symbols of a polynomial.

        Examples
        ========

        >>> from sympy import PurePoly
        >>> from sympy.abc import x, y

        >>> PurePoly(x**2 + 1).free_symbols
        set()
        >>> PurePoly(x**2 + y).free_symbols
        set()
        >>> PurePoly(x**2 + y, x).free_symbols
        {y}

        """
        return self.free_symbols_in_domain

    @_sympifyit('other', NotImplemented)
    def __eq__(self, other):
        f, g = self, other

        if not g.is_Poly:
            try:
                g = f.__class__(g, f.gens, domain=f.get_domain())
            except (PolynomialError, DomainError, CoercionFailed):
                return False

        if len(f.gens) != len(g.gens):
            return False

        if f.rep.dom != g.rep.dom:
            try:
                dom = f.rep.dom.unify(g.rep.dom, f.gens)
            except UnificationFailed:
                return False

            f = f.set_domain(dom)
            g = g.set_domain(dom)

        return f.rep == g.rep

    def _strict_eq(f, g):
        return isinstance(g, f.__class__) and f.rep.eq(g.rep, strict=True)

    def _unify(f, g):
        g = sympify(g)

        if not g.is_Poly:
            try:
                return f.rep.dom, f.per, f.rep, f.rep.per(f.rep.dom.from_sympy(g))
            except CoercionFailed:
                raise UnificationFailed("Cannot unify %s with %s" % (f, g))

        if len(f.gens) != len(g.gens):
            raise UnificationFailed("Cannot unify %s with %s" % (f, g))

        if not (isinstance(f.rep, DMP) and isinstance(g.rep, DMP)):
            raise UnificationFailed("Cannot unify %s with %s" % (f, g))

        cls = f.__class__
        gens = f.gens

        dom = f.rep.dom.unify(g.rep.dom, gens)

        F = f.rep.convert(dom)
        G = g.rep.convert(dom)

        def per(rep, dom=dom, gens=gens, remove=None):
            if remove is not None:
                gens = gens[:remove] + gens[remove + 1:]

                if not gens:
                    return dom.to_sympy(rep)

            return cls.new(rep, *gens)

        return dom, per, F, G


@public
def poly_from_expr(expr, *gens, **args):
    """Construct a polynomial from an expression. """
    opt = options.build_options(gens, args)
    return _poly_from_expr(expr, opt)


def _poly_from_expr(expr, opt):
    """Construct a polynomial from an expression. """
    orig, expr = expr, sympify(expr)

    if not isinstance(expr, Basic):
        raise PolificationFailed(opt, orig, expr)
    elif expr.is_Poly:
        poly = expr.__class__._from_poly(expr, opt)

        opt.gens = poly.gens
        opt.domain = poly.domain

        if opt.polys is None:
            opt.polys = True

        return poly, opt
    elif opt.expand:
        expr = expr.expand()

    rep, opt = _dict_from_expr(expr, opt)
    if not opt.gens:
        raise PolificationFailed(opt, orig, expr)

    monoms, coeffs = list(zip(*list(rep.items())))
    domain = opt.domain

    if domain is None:
        opt.domain, coeffs = construct_domain(coeffs, opt=opt)
    else:
        coeffs = list(map(domain.from_sympy, coeffs))

    rep = dict(list(zip(monoms, coeffs)))
    poly = Poly._from_dict(rep, opt)

    if opt.polys is None:
        opt.polys = False

    return poly, opt


@public
def parallel_poly_from_expr(exprs, *gens, **args):
    """Construct polynomials from expressions. """
    opt = options.build_options(gens, args)
    return _parallel_poly_from_expr(exprs, opt)


def _parallel_poly_from_expr(exprs, opt):
    """Construct polynomials from expressions. """
    if len(exprs) == 2:
        f, g = exprs

        if isinstance(f, Poly) and isinstance(g, Poly):
            f = f.__class__._from_poly(f, opt)
            g = g.__class__._from_poly(g, opt)

            f, g = f.unify(g)

            opt.gens = f.gens
            opt.domain = f.domain

            if opt.polys is None:
                opt.polys = True

            return [f, g], opt

    origs, exprs = list(exprs), []
    _exprs, _polys = [], []

    failed = False

    for i, expr in enumerate(origs):
        expr = sympify(expr)

        if isinstance(expr, Basic):
            if expr.is_Poly:
                _polys.append(i)
            else:
                _exprs.append(i)

                if opt.expand:
                    expr = expr.expand()
        else:
            failed = True

        exprs.append(expr)

    if failed:
        raise PolificationFailed(opt, origs, exprs, True)

    if _polys:
        # XXX: this is a temporary solution
        for i in _polys:
            exprs[i] = exprs[i].as_expr()

    reps, opt = _parallel_dict_from_expr(exprs, opt)
    if not opt.gens:
        raise PolificationFailed(opt, origs, exprs, True)

    from sympy.functions.elementary.piecewise import Piecewise
    for k in opt.gens:
        if isinstance(k, Piecewise):
            raise PolynomialError("Piecewise generators do not make sense")

    coeffs_list, lengths = [], []

    all_monoms = []
    all_coeffs = []

    for rep in reps:
        monoms, coeffs = list(zip(*list(rep.items())))

        coeffs_list.extend(coeffs)
        all_monoms.append(monoms)

        lengths.append(len(coeffs))

    domain = opt.domain

    if domain is None:
        opt.domain, coeffs_list = construct_domain(coeffs_list, opt=opt)
    else:
        coeffs_list = list(map(domain.from_sympy, coeffs_list))

    for k in lengths:
        all_coeffs.append(coeffs_list[:k])
        coeffs_list = coeffs_list[k:]

    polys = []

    for monoms, coeffs in zip(all_monoms, all_coeffs):
        rep = dict(list(zip(monoms, coeffs)))
        poly = Poly._from_dict(rep, opt)
        polys.append(poly)

    if opt.polys is None:
        opt.polys = bool(_polys)

    return polys, opt


def _update_args(args, key, value):
    """Add a new ``(key, value)`` pair to arguments ``dict``. """
    args = dict(args)

    if key not in args:
        args[key] = value

    return args


@public
def degree(f, gen=0):
    """
    Return the degree of ``f`` in the given variable.

    The degree of 0 is negative infinity.

    Examples
    ========

    >>> from sympy import degree
    >>> from sympy.abc import x, y

    >>> degree(x**2 + y*x + 1, gen=x)
    2
    >>> degree(x**2 + y*x + 1, gen=y)
    1
    >>> degree(0, x)
    -oo

    See also
    ========

    sympy.polys.polytools.Poly.total_degree
    degree_list
    """

    f = sympify(f, strict=True)
    gen_is_Num = sympify(gen, strict=True).is_Number
    if f.is_Poly:
        p = f
        isNum = p.as_expr().is_Number
    else:
        isNum = f.is_Number
        if not isNum:
            if gen_is_Num:
                p, _ = poly_from_expr(f)
            else:
                p, _ = poly_from_expr(f, gen)

    if isNum:
        return S.Zero if f else S.NegativeInfinity

    if not gen_is_Num:
        if f.is_Poly and gen not in p.gens:
            # try recast without explicit gens
            p, _ = poly_from_expr(f.as_expr())
        if gen not in p.gens:
            return S.Zero
    elif not f.is_Poly and len(f.free_symbols) > 1:
        raise TypeError(filldedent('''
         A symbolic generator of interest is required for a multivariate
         expression like func = %s, e.g. degree(func, gen = %s) instead of
         degree(func, gen = %s).
        ''' % (f, next(ordered(f.free_symbols)), gen)))
    result = p.degree(gen)
    return Integer(result) if isinstance(result, int) else S.NegativeInfinity


@public
def total_degree(f, *gens):
    """
    Return the total_degree of ``f`` in the given variables.

    Examples
    ========
    >>> from sympy import total_degree, Poly
    >>> from sympy.abc import x, y

    >>> total_degree(1)
    0
    >>> total_degree(x + x*y)
    2
    >>> total_degree(x + x*y, x)
    1

    If the expression is a Poly and no variables are given
    then the generators of the Poly will be used:

    >>> p = Poly(x + x*y, y)
    >>> total_degree(p)
    1

    To deal with the underlying expression of the Poly, convert
    it to an Expr:

    >>> total_degree(p.as_expr())
    2

    This is done automatically if any variables are given:

    >>> total_degree(p, x)
    1

    See also
    ========
    degree
    """

    p = sympify(f)
    if p.is_Poly:
        p = p.as_expr()
    if p.is_Number:
        rv = 0
    else:
        if f.is_Poly:
            gens = gens or f.gens
        rv = Poly(p, gens).total_degree()

    return Integer(rv)


@public
def degree_list(f, *gens, **args):
    """
    Return a list of degrees of ``f`` in all variables.

    Examples
    ========

    >>> from sympy import degree_list
    >>> from sympy.abc import x, y

    >>> degree_list(x**2 + y*x + 1)
    (2, 1)

    """
    options.allowed_flags(args, ['polys'])

    try:
        F, opt = poly_from_expr(f, *gens, **args)
    except PolificationFailed as exc:
        raise ComputationFailed('degree_list', 1, exc)

    degrees = F.degree_list()

    return tuple(map(Integer, degrees))


@public
def LC(f, *gens, **args):
    """
    Return the leading coefficient of ``f``.

    Examples
    ========

    >>> from sympy import LC
    >>> from sympy.abc import x, y

    >>> LC(4*x**2 + 2*x*y**2 + x*y + 3*y)
    4

    """
    options.allowed_flags(args, ['polys'])

    try:
        F, opt = poly_from_expr(f, *gens, **args)
    except PolificationFailed as exc:
        raise ComputationFailed('LC', 1, exc)

    return F.LC(order=opt.order)


@public
def LM(f, *gens, **args):
    """
    Return the leading monomial of ``f``.

    Examples
    ========

    >>> from sympy import LM
    >>> from sympy.abc import x, y

    >>> LM(4*x**2 + 2*x*y**2 + x*y + 3*y)
    x**2

    """
    options.allowed_flags(args, ['polys'])

    try:
        F, opt = poly_from_expr(f, *gens, **args)
    except PolificationFailed as exc:
        raise ComputationFailed('LM', 1, exc)

    monom = F.LM(order=opt.order)
    return monom.as_expr()


@public
def LT(f, *gens, **args):
    """
    Return the leading term of ``f``.

    Examples
    ========

    >>> from sympy import LT
    >>> from sympy.abc import x, y

    >>> LT(4*x**2 + 2*x*y**2 + x*y + 3*y)
    4*x**2

    """
    options.allowed_flags(args, ['polys'])

    try:
        F, opt = poly_from_expr(f, *gens, **args)
    except PolificationFailed as exc:
        raise ComputationFailed('LT', 1, exc)

    monom, coeff = F.LT(order=opt.order)
    return coeff*monom.as_expr()


@public
def pdiv(f, g, *gens, **args):
    """
    Compute polynomial pseudo-division of ``f`` and ``g``.

    Examples
    ========

    >>> from sympy import pdiv
    >>> from sympy.abc import x

    >>> pdiv(x**2 + 1, 2*x - 4)
    (2*x + 4, 20)

    """
    options.allowed_flags(args, ['polys'])

    try:
        (F, G), opt = parallel_poly_from_expr((f, g), *gens, **args)
    except PolificationFailed as exc:
        raise ComputationFailed('pdiv', 2, exc)

    q, r = F.pdiv(G)

    if not opt.polys:
        return q.as_expr(), r.as_expr()
    else:
        return q, r


@public
def prem(f, g, *gens, **args):
    """
    Compute polynomial pseudo-remainder of ``f`` and ``g``.

    Examples
    ========

    >>> from sympy import prem
    >>> from sympy.abc import x

    >>> prem(x**2 + 1, 2*x - 4)
    20

    """
    options.allowed_flags(args, ['polys'])

    try:
        (F, G), opt = parallel_poly_from_expr((f, g), *gens, **args)
    except PolificationFailed as exc:
        raise ComputationFailed('prem', 2, exc)

    r = F.prem(G)

    if not opt.polys:
        return r.as_expr()
    else:
        return r


@public
def pquo(f, g, *gens, **args):
    """
    Compute polynomial pseudo-quotient of ``f`` and ``g``.

    Examples
    ========

    >>> from sympy import pquo
    >>> from sympy.abc import x

    >>> pquo(x**2 + 1, 2*x - 4)
    2*x + 4
    >>> pquo(x**2 - 1, 2*x - 1)
    2*x + 1

    """
    options.allowed_flags(args, ['polys'])

    try:
        (F, G), opt = parallel_poly_from_expr((f, g), *gens, **args)
    except PolificationFailed as exc:
        raise ComputationFailed('pquo', 2, exc)

    try:
        q = F.pquo(G)
    except ExactQuotientFailed:
        raise ExactQuotientFailed(f, g)

    if not opt.polys:
        return q.as_expr()
    else:
        return q


@public
def pexquo(f, g, *gens, **args):
    """
    Compute polynomial exact pseudo-quotient of ``f`` and ``g``.

    Examples
    ========

    >>> from sympy import pexquo
    >>> from sympy.abc import x

    >>> pexquo(x**2 - 1, 2*x - 2)
    2*x + 2

    >>> pexquo(x**2 + 1, 2*x - 4)
    Traceback (most recent call last):
    ...
    ExactQuotientFailed: 2*x - 4 does not divide x**2 + 1

    """
    options.allowed_flags(args, ['polys'])

    try:
        (F, G), opt = parallel_poly_from_expr((f, g), *gens, **args)
    except PolificationFailed as exc:
        raise ComputationFailed('pexquo', 2, exc)

    q = F.pexquo(G)

    if not opt.polys:
        return q.as_expr()
    else:
        return q


@public
def div(f, g, *gens, **args):
    """
    Compute polynomial division of ``f`` and ``g``.

    Examples
    ========

    >>> from sympy import div, ZZ, QQ
    >>> from sympy.abc import x

    >>> div(x**2 + 1, 2*x - 4, domain=ZZ)
    (0, x**2 + 1)
    >>> div(x**2 + 1, 2*x - 4, domain=QQ)
    (x/2 + 1, 5)

    """
    options.allowed_flags(args, ['auto', 'polys'])

    try:
        (F, G), opt = parallel_poly_from_expr((f, g), *gens, **args)
    except PolificationFailed as exc:
        raise ComputationFailed('div', 2, exc)

    q, r = F.div(G, auto=opt.auto)

    if not opt.polys:
        return q.as_expr(), r.as_expr()
    else:
        return q, r


@public
def rem(f, g, *gens, **args):
    """
    Compute polynomial remainder of ``f`` and ``g``.

    Examples
    ========

    >>> from sympy import rem, ZZ, QQ
    >>> from sympy.abc import x

    >>> rem(x**2 + 1, 2*x - 4, domain=ZZ)
    x**2 + 1
    >>> rem(x**2 + 1, 2*x - 4, domain=QQ)
    5

    """
    options.allowed_flags(args, ['auto', 'polys'])

    try:
        (F, G), opt = parallel_poly_from_expr((f, g), *gens, **args)
    except PolificationFailed as exc:
        raise ComputationFailed('rem', 2, exc)

    r = F.rem(G, auto=opt.auto)

    if not opt.polys:
        return r.as_expr()
    else:
        return r


@public
def quo(f, g, *gens, **args):
    """
    Compute polynomial quotient of ``f`` and ``g``.

    Examples
    ========

    >>> from sympy import quo
    >>> from sympy.abc import x

    >>> quo(x**2 + 1, 2*x - 4)
    x/2 + 1
    >>> quo(x**2 - 1, x - 1)
    x + 1

    """
    options.allowed_flags(args, ['auto', 'polys'])

    try:
        (F, G), opt = parallel_poly_from_expr((f, g), *gens, **args)
    except PolificationFailed as exc:
        raise ComputationFailed('quo', 2, exc)

    q = F.quo(G, auto=opt.auto)

    if not opt.polys:
        return q.as_expr()
    else:
        return q


@public
def exquo(f, g, *gens, **args):
    """
    Compute polynomial exact quotient of ``f`` and ``g``.

    Examples
    ========

    >>> from sympy import exquo
    >>> from sympy.abc import x

    >>> exquo(x**2 - 1, x - 1)
    x + 1

    >>> exquo(x**2 + 1, 2*x - 4)
    Traceback (most recent call last):
    ...
    ExactQuotientFailed: 2*x - 4 does not divide x**2 + 1

    """
    options.allowed_flags(args, ['auto', 'polys'])

    try:
        (F, G), opt = parallel_poly_from_expr((f, g), *gens, **args)
    except PolificationFailed as exc:
        raise ComputationFailed('exquo', 2, exc)

    q = F.exquo(G, auto=opt.auto)

    if not opt.polys:
        return q.as_expr()
    else:
        return q


@public
def half_gcdex(f, g, *gens, **args):
    """
    Half extended Euclidean algorithm of ``f`` and ``g``.

    Returns ``(s, h)`` such that ``h = gcd(f, g)`` and ``s*f = h (mod g)``.

    Examples
    ========

    >>> from sympy import half_gcdex
    >>> from sympy.abc import x

    >>> half_gcdex(x**4 - 2*x**3 - 6*x**2 + 12*x + 15, x**3 + x**2 - 4*x - 4)
    (3/5 - x/5, x + 1)

    """
    options.allowed_flags(args, ['auto', 'polys'])

    try:
        (F, G), opt = parallel_poly_from_expr((f, g), *gens, **args)
    except PolificationFailed as exc:
        domain, (a, b) = construct_domain(exc.exprs)

        try:
            s, h = domain.half_gcdex(a, b)
        except NotImplementedError:
            raise ComputationFailed('half_gcdex', 2, exc)
        else:
            return domain.to_sympy(s), domain.to_sympy(h)

    s, h = F.half_gcdex(G, auto=opt.auto)

    if not opt.polys:
        return s.as_expr(), h.as_expr()
    else:
        return s, h


@public
def gcdex(f, g, *gens, **args):
    """
    Extended Euclidean algorithm of ``f`` and ``g``.

    Returns ``(s, t, h)`` such that ``h = gcd(f, g)`` and ``s*f + t*g = h``.

    Examples
    ========

    >>> from sympy import gcdex
    >>> from sympy.abc import x

    >>> gcdex(x**4 - 2*x**3 - 6*x**2 + 12*x + 15, x**3 + x**2 - 4*x - 4)
    (3/5 - x/5, x**2/5 - 6*x/5 + 2, x + 1)

    """
    options.allowed_flags(args, ['auto', 'polys'])

    try:
        (F, G), opt = parallel_poly_from_expr((f, g), *gens, **args)
    except PolificationFailed as exc:
        domain, (a, b) = construct_domain(exc.exprs)

        try:
            s, t, h = domain.gcdex(a, b)
        except NotImplementedError:
            raise ComputationFailed('gcdex', 2, exc)
        else:
            return domain.to_sympy(s), domain.to_sympy(t), domain.to_sympy(h)

    s, t, h = F.gcdex(G, auto=opt.auto)

    if not opt.polys:
        return s.as_expr(), t.as_expr(), h.as_expr()
    else:
        return s, t, h


@public
def invert(f, g, *gens, **args):
    """
    Invert ``f`` modulo ``g`` when possible.

    Examples
    ========

    >>> from sympy import invert, S, mod_inverse
    >>> from sympy.abc import x

    >>> invert(x**2 - 1, 2*x - 1)
    -4/3

    >>> invert(x**2 - 1, x - 1)
    Traceback (most recent call last):
    ...
    NotInvertible: zero divisor

    For more efficient inversion of Rationals,
    use the :obj:`sympy.core.intfunc.mod_inverse` function:

    >>> mod_inverse(3, 5)
    2
    >>> (S(2)/5).invert(S(7)/3)
    5/2

    See Also
    ========
    sympy.core.intfunc.mod_inverse

    """
    options.allowed_flags(args, ['auto', 'polys'])

    try:
        (F, G), opt = parallel_poly_from_expr((f, g), *gens, **args)
    except PolificationFailed as exc:
        domain, (a, b) = construct_domain(exc.exprs)

        try:
            return domain.to_sympy(domain.invert(a, b))
        except NotImplementedError:
            raise ComputationFailed('invert', 2, exc)

    h = F.invert(G, auto=opt.auto)

    if not opt.polys:
        return h.as_expr()
    else:
        return h


@public
def subresultants(f, g, *gens, **args):
    """
    Compute subresultant PRS of ``f`` and ``g``.

    Examples
    ========

    >>> from sympy import subresultants
    >>> from sympy.abc import x

    >>> subresultants(x**2 + 1, x**2 - 1)
    [x**2 + 1, x**2 - 1, -2]

    """
    options.allowed_flags(args, ['polys'])

    try:
        (F, G), opt = parallel_poly_from_expr((f, g), *gens, **args)
    except PolificationFailed as exc:
        raise ComputationFailed('subresultants', 2, exc)

    result = F.subresultants(G)

    if not opt.polys:
        return [r.as_expr() for r in result]
    else:
        return result


@public
def resultant(f, g, *gens, includePRS=False, **args):
    """
    Compute resultant of ``f`` and ``g``.

    Examples
    ========

    >>> from sympy import resultant
    >>> from sympy.abc import x

    >>> resultant(x**2 + 1, x**2 - 1)
    4

    """
    options.allowed_flags(args, ['polys'])

    try:
        (F, G), opt = parallel_poly_from_expr((f, g), *gens, **args)
    except PolificationFailed as exc:
        raise ComputationFailed('resultant', 2, exc)

    if includePRS:
        result, R = F.resultant(G, includePRS=includePRS)
    else:
        result = F.resultant(G)

    if not opt.polys:
        if includePRS:
            return result.as_expr(), [r.as_expr() for r in R]
        return result.as_expr()
    else:
        if includePRS:
            return result, R
        return result


@public
def discriminant(f, *gens, **args):
    """
    Compute discriminant of ``f``.

    Examples
    ========

    >>> from sympy import discriminant
    >>> from sympy.abc import x

    >>> discriminant(x**2 + 2*x + 3)
    -8

    """
    options.allowed_flags(args, ['polys'])

    try:
        F, opt = poly_from_expr(f, *gens, **args)
    except PolificationFailed as exc:
        raise ComputationFailed('discriminant', 1, exc)

    result = F.discriminant()

    if not opt.polys:
        return result.as_expr()
    else:
        return result


@public
def cofactors(f, g, *gens, **args):
    """
    Compute GCD and cofactors of ``f`` and ``g``.

    Returns polynomials ``(h, cff, cfg)`` such that ``h = gcd(f, g)``, and
    ``cff = quo(f, h)`` and ``cfg = quo(g, h)`` are, so called, cofactors
    of ``f`` and ``g``.

    Examples
    ========

    >>> from sympy import cofactors
    >>> from sympy.abc import x

    >>> cofactors(x**2 - 1, x**2 - 3*x + 2)
    (x - 1, x + 1, x - 2)

    """
    options.allowed_flags(args, ['polys'])

    try:
        (F, G), opt = parallel_poly_from_expr((f, g), *gens, **args)
    except PolificationFailed as exc:
        domain, (a, b) = construct_domain(exc.exprs)

        try:
            h, cff, cfg = domain.cofactors(a, b)
        except NotImplementedError:
            raise ComputationFailed('cofactors', 2, exc)
        else:
            return domain.to_sympy(h), domain.to_sympy(cff), domain.to_sympy(cfg)

    h, cff, cfg = F.cofactors(G)

    if not opt.polys:
        return h.as_expr(), cff.as_expr(), cfg.as_expr()
    else:
        return h, cff, cfg


@public
def gcd_list(seq, *gens, **args):
    """
    Compute GCD of a list of polynomials.

    Examples
    ========

    >>> from sympy import gcd_list
    >>> from sympy.abc import x

    >>> gcd_list([x**3 - 1, x**2 - 1, x**2 - 3*x + 2])
    x - 1

    """
    seq = sympify(seq)

    def try_non_polynomial_gcd(seq):
        if not gens and not args:
            domain, numbers = construct_domain(seq)

            if not numbers:
                return domain.zero
            elif domain.is_Numerical:
                result, numbers = numbers[0], numbers[1:]

                for number in numbers:
                    result = domain.gcd(result, number)

                    if domain.is_one(result):
                        break

                return domain.to_sympy(result)

        return None

    result = try_non_polynomial_gcd(seq)

    if result is not None:
        return result

    options.allowed_flags(args, ['polys'])

    try:
        polys, opt = parallel_poly_from_expr(seq, *gens, **args)

        # gcd for domain Q[irrational] (purely algebraic irrational)
        if len(seq) > 1 and all(elt.is_algebraic and elt.is_irrational for elt in seq):
            a = seq[-1]
            lst = [ (a/elt).ratsimp() for elt in seq[:-1] ]
            if all(frc.is_rational for frc in lst):
                lc = 1
                for frc in lst:
                    lc = lcm(lc, frc.as_numer_denom()[0])
                # abs ensures that the gcd is always non-negative
                return abs(a/lc)

    except PolificationFailed as exc:
        result = try_non_polynomial_gcd(exc.exprs)

        if result is not None:
            return result
        else:
            raise ComputationFailed('gcd_list', len(seq), exc)

    if not polys:
        if not opt.polys:
            return S.Zero
        else:
            return Poly(0, opt=opt)

    result, polys = polys[0], polys[1:]

    for poly in polys:
        result = result.gcd(poly)

        if result.is_one:
            break

    if not opt.polys:
        return result.as_expr()
    else:
        return result


@public
def gcd(f, g=None, *gens, **args):
    """
    Compute GCD of ``f`` and ``g``.

    Examples
    ========

    >>> from sympy import gcd
    >>> from sympy.abc import x

    >>> gcd(x**2 - 1, x**2 - 3*x + 2)
    x - 1

    """
    if hasattr(f, '__iter__'):
        if g is not None:
            gens = (g,) + gens

        return gcd_list(f, *gens, **args)
    elif g is None:
        raise TypeError("gcd() takes 2 arguments or a sequence of arguments")

    options.allowed_flags(args, ['polys'])

    try:
        (F, G), opt = parallel_poly_from_expr((f, g), *gens, **args)

        # gcd for domain Q[irrational] (purely algebraic irrational)
        a, b = map(sympify, (f, g))
        if a.is_algebraic and a.is_irrational and b.is_algebraic and b.is_irrational:
            frc = (a/b).ratsimp()
            if frc.is_rational:
                # abs ensures that the returned gcd is always non-negative
                return abs(a/frc.as_numer_denom()[0])

    except PolificationFailed as exc:
        domain, (a, b) = construct_domain(exc.exprs)

        try:
            return domain.to_sympy(domain.gcd(a, b))
        except NotImplementedError:
            raise ComputationFailed('gcd', 2, exc)

    result = F.gcd(G)

    if not opt.polys:
        return result.as_expr()
    else:
        return result


@public
def lcm_list(seq, *gens, **args):
    """
    Compute LCM of a list of polynomials.

    Examples
    ========

    >>> from sympy import lcm_list
    >>> from sympy.abc import x

    >>> lcm_list([x**3 - 1, x**2 - 1, x**2 - 3*x + 2])
    x**5 - x**4 - 2*x**3 - x**2 + x + 2

    """
    seq = sympify(seq)

    def try_non_polynomial_lcm(seq) -> Optional[Expr]:
        if not gens and not args:
            domain, numbers = construct_domain(seq)

            if not numbers:
                return domain.to_sympy(domain.one)
            elif domain.is_Numerical:
                result, numbers = numbers[0], numbers[1:]

                for number in numbers:
                    result = domain.lcm(result, number)

                return domain.to_sympy(result)

        return None

    result = try_non_polynomial_lcm(seq)

    if result is not None:
        return result

    options.allowed_flags(args, ['polys'])

    try:
        polys, opt = parallel_poly_from_expr(seq, *gens, **args)

        # lcm for domain Q[irrational] (purely algebraic irrational)
        if len(seq) > 1 and all(elt.is_algebraic and elt.is_irrational for elt in seq):
            a = seq[-1]
            lst = [ (a/elt).ratsimp() for elt in seq[:-1] ]
            if all(frc.is_rational for frc in lst):
                lc = 1
                for frc in lst:
                    lc = lcm(lc, frc.as_numer_denom()[1])
                return a*lc

    except PolificationFailed as exc:
        result = try_non_polynomial_lcm(exc.exprs)

        if result is not None:
            return result
        else:
            raise ComputationFailed('lcm_list', len(seq), exc)

    if not polys:
        if not opt.polys:
            return S.One
        else:
            return Poly(1, opt=opt)

    result, polys = polys[0], polys[1:]

    for poly in polys:
        result = result.lcm(poly)

    if not opt.polys:
        return result.as_expr()
    else:
        return result


@public
def lcm(f, g=None, *gens, **args):
    """
    Compute LCM of ``f`` and ``g``.

    Examples
    ========

    >>> from sympy import lcm
    >>> from sympy.abc import x

    >>> lcm(x**2 - 1, x**2 - 3*x + 2)
    x**3 - 2*x**2 - x + 2

    """
    if hasattr(f, '__iter__'):
        if g is not None:
            gens = (g,) + gens

        return lcm_list(f, *gens, **args)
    elif g is None:
        raise TypeError("lcm() takes 2 arguments or a sequence of arguments")

    options.allowed_flags(args, ['polys'])

    try:
        (F, G), opt = parallel_poly_from_expr((f, g), *gens, **args)

        # lcm for domain Q[irrational] (purely algebraic irrational)
        a, b = map(sympify, (f, g))
        if a.is_algebraic and a.is_irrational and b.is_algebraic and b.is_irrational:
            frc = (a/b).ratsimp()
            if frc.is_rational:
                return a*frc.as_numer_denom()[1]

    except PolificationFailed as exc:
        domain, (a, b) = construct_domain(exc.exprs)

        try:
            return domain.to_sympy(domain.lcm(a, b))
        except NotImplementedError:
            raise ComputationFailed('lcm', 2, exc)

    result = F.lcm(G)

    if not opt.polys:
        return result.as_expr()
    else:
        return result


@public
def terms_gcd(f, *gens, **args):
    """
    Remove GCD of terms from ``f``.

    If the ``deep`` flag is True, then the arguments of ``f`` will have
    terms_gcd applied to them.

    If a fraction is factored out of ``f`` and ``f`` is an Add, then
    an unevaluated Mul will be returned so that automatic simplification
    does not redistribute it. The hint ``clear``, when set to False, can be
    used to prevent such factoring when all coefficients are not fractions.

    Examples
    ========

    >>> from sympy import terms_gcd, cos
    >>> from sympy.abc import x, y
    >>> terms_gcd(x**6*y**2 + x**3*y, x, y)
    x**3*y*(x**3*y + 1)

    The default action of polys routines is to expand the expression
    given to them. terms_gcd follows this behavior:

    >>> terms_gcd((3+3*x)*(x+x*y))
    3*x*(x*y + x + y + 1)

    If this is not desired then the hint ``expand`` can be set to False.
    In this case the expression will be treated as though it were comprised
    of one or more terms:

    >>> terms_gcd((3+3*x)*(x+x*y), expand=False)
    (3*x + 3)*(x*y + x)

    In order to traverse factors of a Mul or the arguments of other
    functions, the ``deep`` hint can be used:

    >>> terms_gcd((3 + 3*x)*(x + x*y), expand=False, deep=True)
    3*x*(x + 1)*(y + 1)
    >>> terms_gcd(cos(x + x*y), deep=True)
    cos(x*(y + 1))

    Rationals are factored out by default:

    >>> terms_gcd(x + y/2)
    (2*x + y)/2

    Only the y-term had a coefficient that was a fraction; if one
    does not want to factor out the 1/2 in cases like this, the
    flag ``clear`` can be set to False:

    >>> terms_gcd(x + y/2, clear=False)
    x + y/2
    >>> terms_gcd(x*y/2 + y**2, clear=False)
    y*(x/2 + y)

    The ``clear`` flag is ignored if all coefficients are fractions:

    >>> terms_gcd(x/3 + y/2, clear=False)
    (2*x + 3*y)/6

    See Also
    ========
    sympy.core.exprtools.gcd_terms, sympy.core.exprtools.factor_terms

    """

    orig = sympify(f)

    if isinstance(f, Equality):
        return Equality(*(terms_gcd(s, *gens, **args) for s in [f.lhs, f.rhs]))
    elif isinstance(f, Relational):
        raise TypeError("Inequalities cannot be used with terms_gcd. Found: %s" %(f,))

    if not isinstance(f, Expr) or f.is_Atom:
        return orig

    if args.get('deep', False):
        new = f.func(*[terms_gcd(a, *gens, **args) for a in f.args])
        args.pop('deep')
        args['expand'] = False
        return terms_gcd(new, *gens, **args)

    clear = args.pop('clear', True)
    options.allowed_flags(args, ['polys'])

    try:
        F, opt = poly_from_expr(f, *gens, **args)
    except PolificationFailed as exc:
        return exc.expr

    J, f = F.terms_gcd()

    if opt.domain.is_Ring:
        if opt.domain.is_Field:
            denom, f = f.clear_denoms(convert=True)

        coeff, f = f.primitive()

        if opt.domain.is_Field:
            coeff /= denom
    else:
        coeff = S.One

    term = Mul(*[x**j for x, j in zip(f.gens, J)])
    if equal_valued(coeff, 1):
        coeff = S.One
        if term == 1:
            return orig

    if clear:
        return _keep_coeff(coeff, term*f.as_expr())
    # base the clearing on the form of the original expression, not
    # the (perhaps) Mul that we have now
    coeff, f = _keep_coeff(coeff, f.as_expr(), clear=False).as_coeff_Mul()
    return _keep_coeff(coeff, term*f, clear=False)


@public
def trunc(f, p, *gens, **args):
    """
    Reduce ``f`` modulo a constant ``p``.

    Examples
    ========

    >>> from sympy import trunc
    >>> from sympy.abc import x

    >>> trunc(2*x**3 + 3*x**2 + 5*x + 7, 3)
    -x**3 - x + 1

    """
    options.allowed_flags(args, ['auto', 'polys'])

    try:
        F, opt = poly_from_expr(f, *gens, **args)
    except PolificationFailed as exc:
        raise ComputationFailed('trunc', 1, exc)

    result = F.trunc(sympify(p))

    if not opt.polys:
        return result.as_expr()
    else:
        return result


@public
def monic(f, *gens, **args):
    """
    Divide all coefficients of ``f`` by ``LC(f)``.

    Examples
    ========

    >>> from sympy import monic
    >>> from sympy.abc import x

    >>> monic(3*x**2 + 4*x + 2)
    x**2 + 4*x/3 + 2/3

    """
    options.allowed_flags(args, ['auto', 'polys'])

    try:
        F, opt = poly_from_expr(f, *gens, **args)
    except PolificationFailed as exc:
        raise ComputationFailed('monic', 1, exc)

    result = F.monic(auto=opt.auto)

    if not opt.polys:
        return result.as_expr()
    else:
        return result


@public
def content(f, *gens, **args):
    """
    Compute GCD of coefficients of ``f``.

    Examples
    ========

    >>> from sympy import content
    >>> from sympy.abc import x

    >>> content(6*x**2 + 8*x + 12)
    2

    """
    options.allowed_flags(args, ['polys'])

    try:
        F, opt = poly_from_expr(f, *gens, **args)
    except PolificationFailed as exc:
        raise ComputationFailed('content', 1, exc)

    return F.content()


@public
def primitive(f, *gens, **args):
    """
    Compute content and the primitive form of ``f``.

    Examples
    ========

    >>> from sympy.polys.polytools import primitive
    >>> from sympy.abc import x

    >>> primitive(6*x**2 + 8*x + 12)
    (2, 3*x**2 + 4*x + 6)

    >>> eq = (2 + 2*x)*x + 2

    Expansion is performed by default:

    >>> primitive(eq)
    (2, x**2 + x + 1)

    Set ``expand`` to False to shut this off. Note that the
    extraction will not be recursive; use the as_content_primitive method
    for recursive, non-destructive Rational extraction.

    >>> primitive(eq, expand=False)
    (1, x*(2*x + 2) + 2)

    >>> eq.as_content_primitive()
    (2, x*(x + 1) + 1)

    """
    options.allowed_flags(args, ['polys'])

    try:
        F, opt = poly_from_expr(f, *gens, **args)
    except PolificationFailed as exc:
        raise ComputationFailed('primitive', 1, exc)

    cont, result = F.primitive()
    if not opt.polys:
        return cont, result.as_expr()
    else:
        return cont, result


@public
def compose(f, g, *gens, **args):
    """
    Compute functional composition ``f(g)``.

    Examples
    ========

    >>> from sympy import compose
    >>> from sympy.abc import x

    >>> compose(x**2 + x, x - 1)
    x**2 - x

    """
    options.allowed_flags(args, ['polys'])

    try:
        (F, G), opt = parallel_poly_from_expr((f, g), *gens, **args)
    except PolificationFailed as exc:
        raise ComputationFailed('compose', 2, exc)

    result = F.compose(G)

    if not opt.polys:
        return result.as_expr()
    else:
        return result


@public
def decompose(f, *gens, **args):
    """
    Compute functional decomposition of ``f``.

    Examples
    ========

    >>> from sympy import decompose
    >>> from sympy.abc import x

    >>> decompose(x**4 + 2*x**3 - x - 1)
    [x**2 - x - 1, x**2 + x]

    """
    options.allowed_flags(args, ['polys'])

    try:
        F, opt = poly_from_expr(f, *gens, **args)
    except PolificationFailed as exc:
        raise ComputationFailed('decompose', 1, exc)

    result = F.decompose()

    if not opt.polys:
        return [r.as_expr() for r in result]
    else:
        return result


@public
def sturm(f, *gens, **args):
    """
    Compute Sturm sequence of ``f``.

    Examples
    ========

    >>> from sympy import sturm
    >>> from sympy.abc import x

    >>> sturm(x**3 - 2*x**2 + x - 3)
    [x**3 - 2*x**2 + x - 3, 3*x**2 - 4*x + 1, 2*x/9 + 25/9, -2079/4]

    """
    options.allowed_flags(args, ['auto', 'polys'])

    try:
        F, opt = poly_from_expr(f, *gens, **args)
    except PolificationFailed as exc:
        raise ComputationFailed('sturm', 1, exc)

    result = F.sturm(auto=opt.auto)

    if not opt.polys:
        return [r.as_expr() for r in result]
    else:
        return result


@public
def gff_list(f, *gens, **args):
    """
    Compute a list of greatest factorial factors of ``f``.

    Note that the input to ff() and rf() should be Poly instances to use the
    definitions here.

    Examples
    ========

    >>> from sympy import gff_list, ff, Poly
    >>> from sympy.abc import x

    >>> f = Poly(x**5 + 2*x**4 - x**3 - 2*x**2, x)

    >>> gff_list(f)
    [(Poly(x, x, domain='ZZ'), 1), (Poly(x + 2, x, domain='ZZ'), 4)]

    >>> (ff(Poly(x), 1)*ff(Poly(x + 2), 4)) == f
    True

    >>> f = Poly(x**12 + 6*x**11 - 11*x**10 - 56*x**9 + 220*x**8 + 208*x**7 - \
        1401*x**6 + 1090*x**5 + 2715*x**4 - 6720*x**3 - 1092*x**2 + 5040*x, x)

    >>> gff_list(f)
    [(Poly(x**3 + 7, x, domain='ZZ'), 2), (Poly(x**2 + 5*x, x, domain='ZZ'), 3)]

    >>> ff(Poly(x**3 + 7, x), 2)*ff(Poly(x**2 + 5*x, x), 3) == f
    True

    """
    options.allowed_flags(args, ['polys'])

    try:
        F, opt = poly_from_expr(f, *gens, **args)
    except PolificationFailed as exc:
        raise ComputationFailed('gff_list', 1, exc)

    factors = F.gff_list()

    if not opt.polys:
        return [(g.as_expr(), k) for g, k in factors]
    else:
        return factors


@public
def gff(f, *gens, **args):
    """Compute greatest factorial factorization of ``f``. """
    raise NotImplementedError('symbolic falling factorial')


@public
def sqf_norm(f, *gens, **args):
    """
    Compute square-free norm of ``f``.

    Returns ``s``, ``f``, ``r``, such that ``g(x) = f(x-sa)`` and
    ``r(x) = Norm(g(x))`` is a square-free polynomial over ``K``,
    where ``a`` is the algebraic extension of the ground domain.

    Examples
    ========

    >>> from sympy import sqf_norm, sqrt
    >>> from sympy.abc import x

    >>> sqf_norm(x**2 + 1, extension=[sqrt(3)])
    ([1], x**2 - 2*sqrt(3)*x + 4, x**4 - 4*x**2 + 16)

    """
    options.allowed_flags(args, ['polys'])

    try:
        F, opt = poly_from_expr(f, *gens, **args)
    except PolificationFailed as exc:
        raise ComputationFailed('sqf_norm', 1, exc)

    s, g, r = F.sqf_norm()

    s_expr = [Integer(si) for si in s]

    if not opt.polys:
        return s_expr, g.as_expr(), r.as_expr()
    else:
        return s_expr, g, r


@public
def sqf_part(f, *gens, **args):
    """
    Compute square-free part of ``f``.

    Examples
    ========

    >>> from sympy import sqf_part
    >>> from sympy.abc import x

    >>> sqf_part(x**3 - 3*x - 2)
    x**2 - x - 2

    """
    options.allowed_flags(args, ['polys'])

    try:
        F, opt = poly_from_expr(f, *gens, **args)
    except PolificationFailed as exc:
        raise ComputationFailed('sqf_part', 1, exc)

    result = F.sqf_part()

    if not opt.polys:
        return result.as_expr()
    else:
        return result


def _sorted_factors(factors, method):
    """Sort a list of ``(expr, exp)`` pairs. """
    if method == 'sqf':
        def key(obj):
            poly, exp = obj
            rep = poly.rep.to_list()
            return (exp, len(rep), len(poly.gens), str(poly.domain), rep)
    else:
        def key(obj):
            poly, exp = obj
            rep = poly.rep.to_list()
            return (len(rep), len(poly.gens), exp, str(poly.domain), rep)

    return sorted(factors, key=key)


def _factors_product(factors):
    """Multiply a list of ``(expr, exp)`` pairs. """
    return Mul(*[f.as_expr()**k for f, k in factors])


def _symbolic_factor_list(expr, opt, method):
    """Helper function for :func:`_symbolic_factor`. """
    coeff, factors = S.One, []

    args = [i._eval_factor() if hasattr(i, '_eval_factor') else i
        for i in Mul.make_args(expr)]
    for arg in args:
        if arg.is_Number or (isinstance(arg, Expr) and pure_complex(arg)):
            coeff *= arg
            continue
        elif arg.is_Pow and arg.base != S.Exp1:
            base, exp = arg.args
            if base.is_Number and exp.is_Number:
                coeff *= arg
                continue
            if base.is_Number:
                factors.append((base, exp))
                continue
        else:
            base, exp = arg, S.One

        try:
            poly, _ = _poly_from_expr(base, opt)
        except PolificationFailed as exc:
            factors.append((exc.expr, exp))
        else:
            func = getattr(poly, method + '_list')

            _coeff, _factors = func()
            if _coeff is not S.One:
                if exp.is_Integer:
                    coeff *= _coeff**exp
                elif _coeff.is_positive:
                    factors.append((_coeff, exp))
                else:
                    _factors.append((_coeff, S.One))

            if exp is S.One:
                factors.extend(_factors)
            elif exp.is_integer:
                factors.extend([(f, k*exp) for f, k in _factors])
            else:
                other = []

                for f, k in _factors:
                    if f.as_expr().is_positive:
                        factors.append((f, k*exp))
                    else:
                        other.append((f, k))

                factors.append((_factors_product(other), exp))
    if method == 'sqf':
        factors = [(reduce(mul, (f for f, _ in factors if _ == k)), k)
                   for k in {i for _, i in factors}]
    #collect duplicates
    rv = defaultdict(int)
    for k, v in factors:
        rv[k] += v
    return coeff, list(rv.items())


def _symbolic_factor(expr, opt, method):
    """Helper function for :func:`_factor`. """
    if isinstance(expr, Expr):
        if hasattr(expr,'_eval_factor'):
            return expr._eval_factor()
        coeff, factors = _symbolic_factor_list(together(expr, fraction=opt['fraction']), opt, method)
        return _keep_coeff(coeff, _factors_product(factors))
    elif hasattr(expr, 'args'):
        return expr.func(*[_symbolic_factor(arg, opt, method) for arg in expr.args])
    elif hasattr(expr, '__iter__'):
        return expr.__class__([_symbolic_factor(arg, opt, method) for arg in expr])
    else:
        return expr


def _generic_factor_list(expr, gens, args, method):
    """Helper function for :func:`sqf_list` and :func:`factor_list`. """
    options.allowed_flags(args, ['frac', 'polys'])
    opt = options.build_options(gens, args)

    expr = sympify(expr)

    if isinstance(expr, (Expr, Poly)):
        if isinstance(expr, Poly):
            numer, denom = expr, 1
        else:
            numer, denom = together(expr).as_numer_denom()

        cp, fp = _symbolic_factor_list(numer, opt, method)
        cq, fq = _symbolic_factor_list(denom, opt, method)

        if fq and not opt.frac:
            raise PolynomialError("a polynomial expected, got %s" % expr)

        _opt = opt.clone({"expand": True})

        for factors in (fp, fq):
            for i, (f, k) in enumerate(factors):
                if not f.is_Poly:
                    f, _ = _poly_from_expr(f, _opt)
                    factors[i] = (f, k)

        fp = _sorted_factors(fp, method)
        fq = _sorted_factors(fq, method)

        if not opt.polys:
            fp = [(f.as_expr(), k) for f, k in fp]
            fq = [(f.as_expr(), k) for f, k in fq]

        coeff = cp/cq

        if not opt.frac:
            return coeff, fp
        else:
            return coeff, fp, fq
    else:
        raise PolynomialError("a polynomial expected, got %s" % expr)


def _generic_factor(expr, gens, args, method):
    """Helper function for :func:`sqf` and :func:`factor`. """
    fraction = args.pop('fraction', True)
    options.allowed_flags(args, [])
    opt = options.build_options(gens, args)
    opt['fraction'] = fraction
    return _symbolic_factor(sympify(expr), opt, method)


def to_rational_coeffs(f):
    """
    try to transform a polynomial to have rational coefficients

    try to find a transformation ``x = alpha*y``

    ``f(x) = lc*alpha**n * g(y)`` where ``g`` is a polynomial with
    rational coefficients, ``lc`` the leading coefficient.

    If this fails, try ``x = y + beta``
    ``f(x) = g(y)``

    Returns ``None`` if ``g`` not found;
    ``(lc, alpha, None, g)`` in case of rescaling
    ``(None, None, beta, g)`` in case of translation

    Notes
    =====

    Currently it transforms only polynomials without roots larger than 2.

    Examples
    ========

    >>> from sympy import sqrt, Poly, simplify
    >>> from sympy.polys.polytools import to_rational_coeffs
    >>> from sympy.abc import x
    >>> p = Poly(((x**2-1)*(x-2)).subs({x:x*(1 + sqrt(2))}), x, domain='EX')
    >>> lc, r, _, g = to_rational_coeffs(p)
    >>> lc, r
    (7 + 5*sqrt(2), 2 - 2*sqrt(2))
    >>> g
    Poly(x**3 + x**2 - 1/4*x - 1/4, x, domain='QQ')
    >>> r1 = simplify(1/r)
    >>> Poly(lc*r**3*(g.as_expr()).subs({x:x*r1}), x, domain='EX') == p
    True

    """
    from sympy.simplify.simplify import simplify

    def _try_rescale(f, f1=None):
        """
        try rescaling ``x -> alpha*x`` to convert f to a polynomial
        with rational coefficients.
        Returns ``alpha, f``; if the rescaling is successful,
        ``alpha`` is the rescaling factor, and ``f`` is the rescaled
        polynomial; else ``alpha`` is ``None``.
        """
        if not len(f.gens) == 1 or not (f.gens[0]).is_Atom:
            return None, f
        n = f.degree()
        lc = f.LC()
        f1 = f1 or f1.monic()
        coeffs = f1.all_coeffs()[1:]
        coeffs = [simplify(coeffx) for coeffx in coeffs]
        if len(coeffs) > 1 and coeffs[-2]:
            rescale1_x = simplify(coeffs[-2]/coeffs[-1])
            coeffs1 = []
            for i in range(len(coeffs)):
                coeffx = simplify(coeffs[i]*rescale1_x**(i + 1))
                if not coeffx.is_rational:
                    break
                coeffs1.append(coeffx)
            else:
                rescale_x = simplify(1/rescale1_x)
                x = f.gens[0]
                v = [x**n]
                for i in range(1, n + 1):
                    v.append(coeffs1[i - 1]*x**(n - i))
                f = Add(*v)
                f = Poly(f)
                return lc, rescale_x, f
        return None

    def _try_translate(f, f1=None):
        """
        try translating ``x -> x + alpha`` to convert f to a polynomial
        with rational coefficients.
        Returns ``alpha, f``; if the translating is successful,
        ``alpha`` is the translating factor, and ``f`` is the shifted
        polynomial; else ``alpha`` is ``None``.
        """
        if not len(f.gens) == 1 or not (f.gens[0]).is_Atom:
            return None, f
        n = f.degree()
        f1 = f1 or f1.monic()
        coeffs = f1.all_coeffs()[1:]
        c = simplify(coeffs[0])
        if c.is_Add and not c.is_rational:
            rat, nonrat = sift(c.args,
                lambda z: z.is_rational is True, binary=True)
            alpha = -c.func(*nonrat)/n
            f2 = f1.shift(alpha)
            return alpha, f2
        return None

    def _has_square_roots(p):
        """
        Return True if ``f`` is a sum with square roots but no other root
        """
        coeffs = p.coeffs()
        has_sq = False
        for y in coeffs:
            for x in Add.make_args(y):
                f = Factors(x).factors
                r = [wx.q for b, wx in f.items() if
                    b.is_number and wx.is_Rational and wx.q >= 2]
                if not r:
                    continue
                if min(r) == 2:
                    has_sq = True
                if max(r) > 2:
                    return False
        return has_sq

    if f.get_domain().is_EX and _has_square_roots(f):
        f1 = f.monic()
        r = _try_rescale(f, f1)
        if r:
            return r[0], r[1], None, r[2]
        else:
            r = _try_translate(f, f1)
            if r:
                return None, None, r[0], r[1]
    return None


def _torational_factor_list(p, x):
    """
    helper function to factor polynomial using to_rational_coeffs

    Examples
    ========

    >>> from sympy.polys.polytools import _torational_factor_list
    >>> from sympy.abc import x
    >>> from sympy import sqrt, expand, Mul
    >>> p = expand(((x**2-1)*(x-2)).subs({x:x*(1 + sqrt(2))}))
    >>> factors = _torational_factor_list(p, x); factors
    (-2, [(-x*(1 + sqrt(2))/2 + 1, 1), (-x*(1 + sqrt(2)) - 1, 1), (-x*(1 + sqrt(2)) + 1, 1)])
    >>> expand(factors[0]*Mul(*[z[0] for z in factors[1]])) == p
    True
    >>> p = expand(((x**2-1)*(x-2)).subs({x:x + sqrt(2)}))
    >>> factors = _torational_factor_list(p, x); factors
    (1, [(x - 2 + sqrt(2), 1), (x - 1 + sqrt(2), 1), (x + 1 + sqrt(2), 1)])
    >>> expand(factors[0]*Mul(*[z[0] for z in factors[1]])) == p
    True

    """
    from sympy.simplify.simplify import simplify
    p1 = Poly(p, x, domain='EX')
    n = p1.degree()
    res = to_rational_coeffs(p1)
    if not res:
        return None
    lc, r, t, g = res
    factors = factor_list(g.as_expr())
    if lc:
        c = simplify(factors[0]*lc*r**n)
        r1 = simplify(1/r)
        a = []
        for z in factors[1:][0]:
            a.append((simplify(z[0].subs({x: x*r1})), z[1]))
    else:
        c = factors[0]
        a = []
        for z in factors[1:][0]:
            a.append((z[0].subs({x: x - t}), z[1]))
    return (c, a)


@public
def sqf_list(f, *gens, **args):
    """
    Compute a list of square-free factors of ``f``.

    Examples
    ========

    >>> from sympy import sqf_list
    >>> from sympy.abc import x

    >>> sqf_list(2*x**5 + 16*x**4 + 50*x**3 + 76*x**2 + 56*x + 16)
    (2, [(x + 1, 2), (x + 2, 3)])

    """
    return _generic_factor_list(f, gens, args, method='sqf')


@public
def sqf(f, *gens, **args):
    """
    Compute square-free factorization of ``f``.

    Examples
    ========

    >>> from sympy import sqf
    >>> from sympy.abc import x

    >>> sqf(2*x**5 + 16*x**4 + 50*x**3 + 76*x**2 + 56*x + 16)
    2*(x + 1)**2*(x + 2)**3

    """
    return _generic_factor(f, gens, args, method='sqf')


@public
def factor_list(f, *gens, **args):
    """
    Compute a list of irreducible factors of ``f``.

    Examples
    ========

    >>> from sympy import factor_list
    >>> from sympy.abc import x, y

    >>> factor_list(2*x**5 + 2*x**4*y + 4*x**3 + 4*x**2*y + 2*x + 2*y)
    (2, [(x + y, 1), (x**2 + 1, 2)])

    """
    return _generic_factor_list(f, gens, args, method='factor')


@public
def factor(f, *gens, deep=False, **args):
    """
    Compute the factorization of expression, ``f``, into irreducibles. (To
    factor an integer into primes, use ``factorint``.)

    There two modes implemented: symbolic and formal. If ``f`` is not an
    instance of :class:`Poly` and generators are not specified, then the
    former mode is used. Otherwise, the formal mode is used.

    In symbolic mode, :func:`factor` will traverse the expression tree and
    factor its components without any prior expansion, unless an instance
    of :class:`~.Add` is encountered (in this case formal factorization is
    used). This way :func:`factor` can handle large or symbolic exponents.

    By default, the factorization is computed over the rationals. To factor
    over other domain, e.g. an algebraic or finite field, use appropriate
    options: ``extension``, ``modulus`` or ``domain``.

    Examples
    ========

    >>> from sympy import factor, sqrt, exp
    >>> from sympy.abc import x, y

    >>> factor(2*x**5 + 2*x**4*y + 4*x**3 + 4*x**2*y + 2*x + 2*y)
    2*(x + y)*(x**2 + 1)**2

    >>> factor(x**2 + 1)
    x**2 + 1
    >>> factor(x**2 + 1, modulus=2)
    (x + 1)**2
    >>> factor(x**2 + 1, gaussian=True)
    (x - I)*(x + I)

    >>> factor(x**2 - 2, extension=sqrt(2))
    (x - sqrt(2))*(x + sqrt(2))

    >>> factor((x**2 - 1)/(x**2 + 4*x + 4))
    (x - 1)*(x + 1)/(x + 2)**2
    >>> factor((x**2 + 4*x + 4)**10000000*(x**2 + 1))
    (x + 2)**20000000*(x**2 + 1)

    By default, factor deals with an expression as a whole:

    >>> eq = 2**(x**2 + 2*x + 1)
    >>> factor(eq)
    2**(x**2 + 2*x + 1)

    If the ``deep`` flag is True then subexpressions will
    be factored:

    >>> factor(eq, deep=True)
    2**((x + 1)**2)

    If the ``fraction`` flag is False then rational expressions
    will not be combined. By default it is True.

    >>> factor(5*x + 3*exp(2 - 7*x), deep=True)
    (5*x*exp(7*x) + 3*exp(2))*exp(-7*x)
    >>> factor(5*x + 3*exp(2 - 7*x), deep=True, fraction=False)
    5*x + 3*exp(2)*exp(-7*x)

    See Also
    ========
    sympy.ntheory.factor_.factorint

    """
    f = sympify(f)
    if deep:
        def _try_factor(expr):
            """
            Factor, but avoid changing the expression when unable to.
            """
            fac = factor(expr, *gens, **args)
            if fac.is_Mul or fac.is_Pow:
                return fac
            return expr

        f = bottom_up(f, _try_factor)
        # clean up any subexpressions that may have been expanded
        # while factoring out a larger expression
        partials = {}
        muladd = f.atoms(Mul, Add)
        for p in muladd:
            fac = factor(p, *gens, **args)
            if (fac.is_Mul or fac.is_Pow) and fac != p:
                partials[p] = fac
        return f.xreplace(partials)

    try:
        return _generic_factor(f, gens, args, method='factor')
    except PolynomialError:
        if not f.is_commutative:
            return factor_nc(f)
        else:
            raise


@public
def intervals(F, all=False, eps=None, inf=None, sup=None, strict=False, fast=False, sqf=False):
    """
    Compute isolating intervals for roots of ``f``.

    Examples
    ========

    >>> from sympy import intervals
    >>> from sympy.abc import x

    >>> intervals(x**2 - 3)
    [((-2, -1), 1), ((1, 2), 1)]
    >>> intervals(x**2 - 3, eps=1e-2)
    [((-26/15, -19/11), 1), ((19/11, 26/15), 1)]

    """
    if not hasattr(F, '__iter__'):
        try:
            F = Poly(F)
        except GeneratorsNeeded:
            return []

        return F.intervals(all=all, eps=eps, inf=inf, sup=sup, fast=fast, sqf=sqf)
    else:
        polys, opt = parallel_poly_from_expr(F, domain='QQ')

        if len(opt.gens) > 1:
            raise MultivariatePolynomialError

        for i, poly in enumerate(polys):
            polys[i] = poly.rep.to_list()

        if eps is not None:
            eps = opt.domain.convert(eps)

            if eps <= 0:
                raise ValueError("'eps' must be a positive rational")

        if inf is not None:
            inf = opt.domain.convert(inf)
        if sup is not None:
            sup = opt.domain.convert(sup)

        intervals = dup_isolate_real_roots_list(polys, opt.domain,
            eps=eps, inf=inf, sup=sup, strict=strict, fast=fast)

        result = []

        for (s, t), indices in intervals:
            s, t = opt.domain.to_sympy(s), opt.domain.to_sympy(t)
            result.append(((s, t), indices))

        return result


@public
def refine_root(f, s, t, eps=None, steps=None, fast=False, check_sqf=False):
    """
    Refine an isolating interval of a root to the given precision.

    Examples
    ========

    >>> from sympy import refine_root
    >>> from sympy.abc import x

    >>> refine_root(x**2 - 3, 1, 2, eps=1e-2)
    (19/11, 26/15)

    """
    try:
        F = Poly(f)
        if not isinstance(f, Poly) and not F.gen.is_Symbol:
            # root of sin(x) + 1 is -1 but when someone
            # passes an Expr instead of Poly they may not expect
            # that the generator will be sin(x), not x
            raise PolynomialError("generator must be a Symbol")
    except GeneratorsNeeded:
        raise PolynomialError(
            "Cannot refine a root of %s, not a polynomial" % f)

    return F.refine_root(s, t, eps=eps, steps=steps, fast=fast, check_sqf=check_sqf)


@public
def count_roots(f, inf=None, sup=None):
    """
    Return the number of roots of ``f`` in ``[inf, sup]`` interval.

    If one of ``inf`` or ``sup`` is complex, it will return the number of roots
    in the complex rectangle with corners at ``inf`` and ``sup``.

    Examples
    ========

    >>> from sympy import count_roots, I
    >>> from sympy.abc import x

    >>> count_roots(x**4 - 4, -3, 3)
    2
    >>> count_roots(x**4 - 4, 0, 1 + 3*I)
    1

    """
    try:
        F = Poly(f, greedy=False)
        if not isinstance(f, Poly) and not F.gen.is_Symbol:
            # root of sin(x) + 1 is -1 but when someone
            # passes an Expr instead of Poly they may not expect
            # that the generator will be sin(x), not x
            raise PolynomialError("generator must be a Symbol")
    except GeneratorsNeeded:
        raise PolynomialError("Cannot count roots of %s, not a polynomial" % f)

    return F.count_roots(inf=inf, sup=sup)


@public
def all_roots(f, multiple=True, radicals=True, extension=False):
    """
    Returns the real and complex roots of ``f`` with multiplicities.

    Explanation
    ===========

    Finds all real and complex roots of a univariate polynomial with rational
    coefficients of any degree exactly. The roots are represented in the form
    given by :func:`~.rootof`. This is equivalent to using :func:`~.rootof` to
    find each of the indexed roots.

    Examples
    ========

    >>> from sympy import all_roots
    >>> from sympy.abc import x, y

    >>> print(all_roots(x**3 + 1))
    [-1, 1/2 - sqrt(3)*I/2, 1/2 + sqrt(3)*I/2]

    Simple radical formulae are used in some cases but the cubic and quartic
    formulae are avoided. Instead most non-rational roots will be represented
    as :class:`~.ComplexRootOf`:

    >>> print(all_roots(x**3 + x + 1))
    [CRootOf(x**3 + x + 1, 0), CRootOf(x**3 + x + 1, 1), CRootOf(x**3 + x + 1, 2)]

    All roots of any polynomial with rational coefficients of any degree can be
    represented using :py:class:`~.ComplexRootOf`. The use of
    :py:class:`~.ComplexRootOf` bypasses limitations on the availability of
    radical formulae for quintic and higher degree polynomials _[1]:

    >>> p = x**5 - x - 1
    >>> for r in all_roots(p): print(r)
    CRootOf(x**5 - x - 1, 0)
    CRootOf(x**5 - x - 1, 1)
    CRootOf(x**5 - x - 1, 2)
    CRootOf(x**5 - x - 1, 3)
    CRootOf(x**5 - x - 1, 4)
    >>> [r.evalf(3) for r in all_roots(p)]
    [1.17, -0.765 - 0.352*I, -0.765 + 0.352*I, 0.181 - 1.08*I, 0.181 + 1.08*I]

    Irrational algebraic coefficients are handled by :func:`all_roots`
    if `extension=True` is set.

    >>> from sympy import sqrt, expand
    >>> p = expand((x - sqrt(2))*(x - sqrt(3)))
    >>> print(p)
    x**2 - sqrt(3)*x - sqrt(2)*x + sqrt(6)
    >>> all_roots(p)
    Traceback (most recent call last):
    ...
    NotImplementedError: sorted roots not supported over EX
    >>> all_roots(p, extension=True)
    [sqrt(2), sqrt(3)]

    Algebraic coefficients can be complex as well.

    >>> from sympy import I
    >>> all_roots(x**2 - I, extension=True)
    [-sqrt(2)/2 - sqrt(2)*I/2, sqrt(2)/2 + sqrt(2)*I/2]
    >>> all_roots(x**2 - sqrt(2)*I, extension=True)
    [-2**(3/4)/2 - 2**(3/4)*I/2, 2**(3/4)/2 + 2**(3/4)*I/2]

    Transcendental coefficients cannot currently be handled by
    :func:`all_roots`. In the case of algebraic or transcendental coefficients
    :func:`~.ground_roots` might be able to find some roots by factorisation:

    >>> from sympy import ground_roots
    >>> ground_roots(p, x, extension=True)
    {sqrt(2): 1, sqrt(3): 1}

    If the coefficients are numeric then :func:`~.nroots` can be used to find
    all roots approximately:

    >>> from sympy import nroots
    >>> nroots(p, 5)
    [1.4142, 1.732]

    If the coefficients are symbolic then :func:`sympy.polys.polyroots.roots`
    or :func:`~.ground_roots` should be used instead:

    >>> from sympy import roots, ground_roots
    >>> p = x**2 - 3*x*y + 2*y**2
    >>> roots(p, x)
    {y: 1, 2*y: 1}
    >>> ground_roots(p, x)
    {y: 1, 2*y: 1}

    Parameters
    ==========

    f : :class:`~.Expr` or :class:`~.Poly`
        A univariate polynomial with rational (or ``Float``) coefficients.
    multiple : ``bool`` (default ``True``).
        Whether to return a ``list`` of roots or a list of root/multiplicity
        pairs.
    radicals : ``bool`` (default ``True``)
        Use simple radical formulae rather than :py:class:`~.ComplexRootOf` for
        some irrational roots.
    extension: ``bool`` (default ``False``)
        Whether to construct an algebraic extension domain before computing
        the roots. Setting to ``True`` is necessary for finding roots of a
        polynomial with (irrational) algebraic coefficients but can be slow.

    Returns
    =======

    A list of :class:`~.Expr` (usually :class:`~.ComplexRootOf`) representing
    the roots is returned with each root repeated according to its multiplicity
    as a root of ``f``. The roots are always uniquely ordered with real roots
    coming before complex roots. The real roots are in increasing order.
    Complex roots are ordered by increasing real part and then increasing
    imaginary part.

    If ``multiple=False`` is passed then a list of root/multiplicity pairs is
    returned instead.

    If ``radicals=False`` is passed then all roots will be represented as
    either rational numbers or :class:`~.ComplexRootOf`.

    See also
    ========

    Poly.all_roots:
        The underlying :class:`Poly` method used by :func:`~.all_roots`.
    rootof:
        Compute a single numbered root of a univariate polynomial.
    real_roots:
        Compute all the real roots using :func:`~.rootof`.
    ground_roots:
        Compute some roots in the ground domain by factorisation.
    nroots:
        Compute all roots using approximate numerical techniques.
    sympy.polys.polyroots.roots:
        Compute symbolic expressions for roots using radical formulae.

    References
    ==========

    .. [1] https://en.wikipedia.org/wiki/Abel%E2%80%93Ruffini_theorem
    """
    try:
        if isinstance(f, Poly):
            if extension and not f.domain.is_AlgebraicField:
                F = Poly(f.expr, extension=True)
            else:
                F = f
        else:
            if extension:
                F = Poly(f, extension=True)
            else:
                F = Poly(f, greedy=False)

        if not isinstance(f, Poly) and not F.gen.is_Symbol:
            # root of sin(x) + 1 is -1 but when someone
            # passes an Expr instead of Poly they may not expect
            # that the generator will be sin(x), not x
            raise PolynomialError("generator must be a Symbol")
    except GeneratorsNeeded:
        raise PolynomialError(
            "Cannot compute real roots of %s, not a polynomial" % f)

    return F.all_roots(multiple=multiple, radicals=radicals)


@public
def real_roots(f, multiple=True, radicals=True, extension=False):
    """
    Returns the real roots of ``f`` with multiplicities.

    Explanation
    ===========

    Finds all real roots of a univariate polynomial with rational coefficients
    of any degree exactly. The roots are represented in the form given by
    :func:`~.rootof`. This is equivalent to using :func:`~.rootof` or
    :func:`~.all_roots` and filtering out only the real roots. However if only
    the real roots are needed then :func:`real_roots` is more efficient than
    :func:`~.all_roots` because it computes only the real roots and avoids
    costly complex root isolation routines.

    Examples
    ========

    >>> from sympy import real_roots
    >>> from sympy.abc import x, y

    >>> real_roots(2*x**3 - 7*x**2 + 4*x + 4)
    [-1/2, 2, 2]
    >>> real_roots(2*x**3 - 7*x**2 + 4*x + 4, multiple=False)
    [(-1/2, 1), (2, 2)]

    Real roots of any polynomial with rational coefficients of any degree can
    be represented using :py:class:`~.ComplexRootOf`:

    >>> p = x**9 + 2*x + 2
    >>> print(real_roots(p))
    [CRootOf(x**9 + 2*x + 2, 0)]
    >>> [r.evalf(3) for r in real_roots(p)]
    [-0.865]

    All rational roots will be returned as rational numbers. Roots of some
    simple factors will be expressed using radical or other formulae (unless
    ``radicals=False`` is passed). All other roots will be expressed as
    :class:`~.ComplexRootOf`.

    >>> p = (x + 7)*(x**2 - 2)*(x**3 + x + 1)
    >>> print(real_roots(p))
    [-7, -sqrt(2), CRootOf(x**3 + x + 1, 0), sqrt(2)]
    >>> print(real_roots(p, radicals=False))
    [-7, CRootOf(x**2 - 2, 0), CRootOf(x**3 + x + 1, 0), CRootOf(x**2 - 2, 1)]

    All returned root expressions will numerically evaluate to real numbers
    with no imaginary part. This is in contrast to the expressions generated by
    the cubic or quartic formulae as used by :func:`~.roots` which suffer from
    casus irreducibilis [1]_:

    >>> from sympy import roots
    >>> p = 2*x**3 - 9*x**2 - 6*x + 3
    >>> [r.evalf(5) for r in roots(p, multiple=True)]
    [5.0365 - 0.e-11*I, 0.33984 + 0.e-13*I, -0.87636 + 0.e-10*I]
    >>> [r.evalf(5) for r in real_roots(p, x)]
    [-0.87636, 0.33984, 5.0365]
    >>> [r.is_real for r in roots(p, multiple=True)]
    [None, None, None]
    >>> [r.is_real for r in real_roots(p)]
    [True, True, True]

    Using :func:`real_roots` is equivalent to using :func:`~.all_roots` (or
    :func:`~.rootof`) and filtering out only the real roots:

    >>> from sympy import all_roots
    >>> r = [r for r in all_roots(p) if r.is_real]
    >>> real_roots(p) == r
    True

    If only the real roots are wanted then using :func:`real_roots` is faster
    than using :func:`~.all_roots`. Using :func:`real_roots` avoids complex root
    isolation which can be a lot slower than real root isolation especially for
    polynomials of high degree which typically have many more complex roots
    than real roots.

    Irrational algebraic coefficients are handled by :func:`real_roots`
    if `extension=True` is set.

    >>> from sympy import sqrt, expand
    >>> p = expand((x - sqrt(2))*(x - sqrt(3)))
    >>> print(p)
    x**2 - sqrt(3)*x - sqrt(2)*x + sqrt(6)
    >>> real_roots(p)
    Traceback (most recent call last):
    ...
    NotImplementedError: sorted roots not supported over EX
    >>> real_roots(p, extension=True)
    [sqrt(2), sqrt(3)]

    Transcendental coefficients cannot currently be handled by
    :func:`real_roots`. In the case of algebraic or transcendental coefficients
    :func:`~.ground_roots` might be able to find some roots by factorisation:

    >>> from sympy import ground_roots
    >>> ground_roots(p, x, extension=True)
    {sqrt(2): 1, sqrt(3): 1}

    If the coefficients are numeric then :func:`~.nroots` can be used to find
    all roots approximately:

    >>> from sympy import nroots
    >>> nroots(p, 5)
    [1.4142, 1.732]

    If the coefficients are symbolic then :func:`sympy.polys.polyroots.roots`
    or :func:`~.ground_roots` should be used instead.

    >>> from sympy import roots, ground_roots
    >>> p = x**2 - 3*x*y + 2*y**2
    >>> roots(p, x)
    {y: 1, 2*y: 1}
    >>> ground_roots(p, x)
    {y: 1, 2*y: 1}

    Parameters
    ==========

    f : :class:`~.Expr` or :class:`~.Poly`
        A univariate polynomial with rational (or ``Float``) coefficients.
    multiple : ``bool`` (default ``True``).
        Whether to return a ``list`` of roots or a list of root/multiplicity
        pairs.
    radicals : ``bool`` (default ``True``)
        Use simple radical formulae rather than :py:class:`~.ComplexRootOf` for
        some irrational roots.
    extension: ``bool`` (default ``False``)
        Whether to construct an algebraic extension domain before computing
        the roots. Setting to ``True`` is necessary for finding roots of a
        polynomial with (irrational) algebraic coefficients but can be slow.

    Returns
    =======

    A list of :class:`~.Expr` (usually :class:`~.ComplexRootOf`) representing
    the real roots is returned. The roots are arranged in increasing order and
    are repeated according to their multiplicities as roots of ``f``.

    If ``multiple=False`` is passed then a list of root/multiplicity pairs is
    returned instead.

    If ``radicals=False`` is passed then all roots will be represented as
    either rational numbers or :class:`~.ComplexRootOf`.

    See also
    ========

    Poly.real_roots:
        The underlying :class:`Poly` method used by :func:`real_roots`.
    rootof:
        Compute a single numbered root of a univariate polynomial.
    all_roots:
        Compute all real and non-real roots using :func:`~.rootof`.
    ground_roots:
        Compute some roots in the ground domain by factorisation.
    nroots:
        Compute all roots using approximate numerical techniques.
    sympy.polys.polyroots.roots:
        Compute symbolic expressions for roots using radical formulae.

    References
    ==========

    .. [1] https://en.wikipedia.org/wiki/Casus_irreducibilis
    """
    try:
        if isinstance(f, Poly):
            if extension and not f.domain.is_AlgebraicField:
                F = Poly(f.expr, extension=True)
            else:
                F = f
        else:
            if extension:
                F = Poly(f, extension=True)
            else:
                F = Poly(f, greedy=False)

        if not isinstance(f, Poly) and not F.gen.is_Symbol:
            # root of sin(x) + 1 is -1 but when someone
            # passes an Expr instead of Poly they may not expect
            # that the generator will be sin(x), not x
            raise PolynomialError("generator must be a Symbol")
    except GeneratorsNeeded:
        raise PolynomialError(
            "Cannot compute real roots of %s, not a polynomial" % f)

    return F.real_roots(multiple=multiple, radicals=radicals)


@public
def nroots(f, n=15, maxsteps=50, cleanup=True):
    """
    Compute numerical approximations of roots of ``f``.

    Examples
    ========

    >>> from sympy import nroots
    >>> from sympy.abc import x

    >>> nroots(x**2 - 3, n=15)
    [-1.73205080756888, 1.73205080756888]
    >>> nroots(x**2 - 3, n=30)
    [-1.73205080756887729352744634151, 1.73205080756887729352744634151]

    """
    try:
        F = Poly(f, greedy=False)
        if not isinstance(f, Poly) and not F.gen.is_Symbol:
            # root of sin(x) + 1 is -1 but when someone
            # passes an Expr instead of Poly they may not expect
            # that the generator will be sin(x), not x
            raise PolynomialError("generator must be a Symbol")
    except GeneratorsNeeded:
        raise PolynomialError(
            "Cannot compute numerical roots of %s, not a polynomial" % f)

    return F.nroots(n=n, maxsteps=maxsteps, cleanup=cleanup)


@public
def ground_roots(f, *gens, **args):
    """
    Compute roots of ``f`` by factorization in the ground domain.

    Examples
    ========

    >>> from sympy import ground_roots
    >>> from sympy.abc import x

    >>> ground_roots(x**6 - 4*x**4 + 4*x**3 - x**2)
    {0: 2, 1: 2}

    """
    options.allowed_flags(args, [])

    try:
        F, opt = poly_from_expr(f, *gens, **args)
        if not isinstance(f, Poly) and not F.gen.is_Symbol:
            # root of sin(x) + 1 is -1 but when someone
            # passes an Expr instead of Poly they may not expect
            # that the generator will be sin(x), not x
            raise PolynomialError("generator must be a Symbol")
    except PolificationFailed as exc:
        raise ComputationFailed('ground_roots', 1, exc)

    return F.ground_roots()


@public
def nth_power_roots_poly(f, n, *gens, **args):
    """
    Construct a polynomial with n-th powers of roots of ``f``.

    Examples
    ========

    >>> from sympy import nth_power_roots_poly, factor, roots
    >>> from sympy.abc import x

    >>> f = x**4 - x**2 + 1
    >>> g = factor(nth_power_roots_poly(f, 2))

    >>> g
    (x**2 - x + 1)**2

    >>> R_f = [ (r**2).expand() for r in roots(f) ]
    >>> R_g = roots(g).keys()

    >>> set(R_f) == set(R_g)
    True

    """
    options.allowed_flags(args, [])

    try:
        F, opt = poly_from_expr(f, *gens, **args)
        if not isinstance(f, Poly) and not F.gen.is_Symbol:
            # root of sin(x) + 1 is -1 but when someone
            # passes an Expr instead of Poly they may not expect
            # that the generator will be sin(x), not x
            raise PolynomialError("generator must be a Symbol")
    except PolificationFailed as exc:
        raise ComputationFailed('nth_power_roots_poly', 1, exc)

    result = F.nth_power_roots_poly(n)

    if not opt.polys:
        return result.as_expr()
    else:
        return result


@public
def cancel(f, *gens, _signsimp=True, **args):
    """
    Cancel common factors in a rational function ``f``.

    Examples
    ========

    >>> from sympy import cancel, sqrt, Symbol, together
    >>> from sympy.abc import x
    >>> A = Symbol('A', commutative=False)

    >>> cancel((2*x**2 - 2)/(x**2 - 2*x + 1))
    (2*x + 2)/(x - 1)
    >>> cancel((sqrt(3) + sqrt(15)*A)/(sqrt(2) + sqrt(10)*A))
    sqrt(6)/2

    Note: due to automatic distribution of Rationals, a sum divided by an integer
    will appear as a sum. To recover a rational form use `together` on the result:

    >>> cancel(x/2 + 1)
    x/2 + 1
    >>> together(_)
    (x + 2)/2
    """
    from sympy.simplify.simplify import signsimp
    from sympy.polys.rings import sring
    options.allowed_flags(args, ['polys'])

    f = sympify(f)
    if _signsimp:
        f = signsimp(f)
    opt = {}
    if 'polys' in args:
        opt['polys'] = args['polys']

    if not isinstance(f, (tuple, Tuple)):
        if f.is_Number or isinstance(f, Relational) or not isinstance(f, Expr):
            return f
        f = factor_terms(f, radical=True)
        p, q = f.as_numer_denom()

    elif len(f) == 2:
        p, q = f
        if isinstance(p, Poly) and isinstance(q, Poly):
            opt['gens'] = p.gens
            opt['domain'] = p.domain
            opt['polys'] = opt.get('polys', True)
        p, q = p.as_expr(), q.as_expr()
    elif isinstance(f, Tuple):
        return factor_terms(f)
    else:
        raise ValueError('unexpected argument: %s' % f)

    from sympy.functions.elementary.piecewise import Piecewise
    try:
        if f.has(Piecewise):
            raise PolynomialError()
        R, (F, G) = sring((p, q), *gens, **args)
        if not R.ngens:
            if not isinstance(f, (tuple, Tuple)):
                return f.expand()
            else:
                return S.One, p, q
    except PolynomialError as msg:
        if f.is_commutative and not f.has(Piecewise):
            raise PolynomialError(msg)
        # Handling of noncommutative and/or piecewise expressions
        if f.is_Add or f.is_Mul:
            c, nc = sift(f.args, lambda x:
                x.is_commutative is True and not x.has(Piecewise),
                binary=True)
            nc = [cancel(i) for i in nc]
            return f.func(cancel(f.func(*c)), *nc)
        else:
            reps = []
            pot = preorder_traversal(f)
            next(pot)
            for e in pot:
                # XXX: This should really skip anything that's not Expr.
                if isinstance(e, (tuple, Tuple, BooleanAtom)):
                    continue
                try:
                    reps.append((e, cancel(e)))
                    pot.skip()  # this was handled successfully
                except NotImplementedError:
                    pass
            return f.xreplace(dict(reps))

    c, (P, Q) = 1, F.cancel(G)
    if opt.get('polys', False) and 'gens' not in opt:
        opt['gens'] = R.symbols

    if not isinstance(f, (tuple, Tuple)):
        return c*(P.as_expr()/Q.as_expr())
    else:
        P, Q = P.as_expr(), Q.as_expr()
        if not opt.get('polys', False):
            return c, P, Q
        else:
            return c, Poly(P, *gens, **opt), Poly(Q, *gens, **opt)


@public
def reduced(f, G, *gens, **args):
    """
    Reduces a polynomial ``f`` modulo a set of polynomials ``G``.

    Given a polynomial ``f`` and a set of polynomials ``G = (g_1, ..., g_n)``,
    computes a set of quotients ``q = (q_1, ..., q_n)`` and the remainder ``r``
    such that ``f = q_1*g_1 + ... + q_n*g_n + r``, where ``r`` vanishes or ``r``
    is a completely reduced polynomial with respect to ``G``.

    Examples
    ========

    >>> from sympy import reduced
    >>> from sympy.abc import x, y

    >>> reduced(2*x**4 + y**2 - x**2 + y**3, [x**3 - x, y**3 - y])
    ([2*x, 1], x**2 + y**2 + y)

    """
    options.allowed_flags(args, ['polys', 'auto'])

    try:
        polys, opt = parallel_poly_from_expr([f] + list(G), *gens, **args)
    except PolificationFailed as exc:
        raise ComputationFailed('reduced', 0, exc)

    domain = opt.domain
    retract = False

    if opt.auto and domain.is_Ring and not domain.is_Field:
        opt = opt.clone({"domain": domain.get_field()})
        retract = True

    from sympy.polys.rings import xring
    _ring, _ = xring(opt.gens, opt.domain, opt.order)

    for i, poly in enumerate(polys):
        poly = poly.set_domain(opt.domain).rep.to_dict()
        polys[i] = _ring.from_dict(poly)

    Q, r = polys[0].div(polys[1:])

    Q = [Poly._from_dict(dict(q), opt) for q in Q]
    r = Poly._from_dict(dict(r), opt)

    if retract:
        try:
            _Q, _r = [q.to_ring() for q in Q], r.to_ring()
        except CoercionFailed:
            pass
        else:
            Q, r = _Q, _r

    if not opt.polys:
        return [q.as_expr() for q in Q], r.as_expr()
    else:
        return Q, r


@public
def groebner(F, *gens, **args):
    """
    Computes the reduced Groebner basis for a set of polynomials.

    Use the ``order`` argument to set the monomial ordering that will be
    used to compute the basis. Allowed orders are ``lex``, ``grlex`` and
    ``grevlex``. If no order is specified, it defaults to ``lex``.

    For more information on Groebner bases, see the references and the docstring
    of :func:`~.solve_poly_system`.

    Examples
    ========

    Example taken from [1].

    >>> from sympy import groebner
    >>> from sympy.abc import x, y

    >>> F = [x*y - 2*y, 2*y**2 - x**2]

    >>> groebner(F, x, y, order='lex')
    GroebnerBasis([x**2 - 2*y**2, x*y - 2*y, y**3 - 2*y], x, y,
                  domain='ZZ', order='lex')
    >>> groebner(F, x, y, order='grlex')
    GroebnerBasis([y**3 - 2*y, x**2 - 2*y**2, x*y - 2*y], x, y,
                  domain='ZZ', order='grlex')
    >>> groebner(F, x, y, order='grevlex')
    GroebnerBasis([y**3 - 2*y, x**2 - 2*y**2, x*y - 2*y], x, y,
                  domain='ZZ', order='grevlex')

    By default, an improved implementation of the Buchberger algorithm is
    used. Optionally, an implementation of the F5B algorithm can be used. The
    algorithm can be set using the ``method`` flag or with the
    :func:`sympy.polys.polyconfig.setup` function.

    >>> F = [x**2 - x - 1, (2*x - 1) * y - (x**10 - (1 - x)**10)]

    >>> groebner(F, x, y, method='buchberger')
    GroebnerBasis([x**2 - x - 1, y - 55], x, y, domain='ZZ', order='lex')
    >>> groebner(F, x, y, method='f5b')
    GroebnerBasis([x**2 - x - 1, y - 55], x, y, domain='ZZ', order='lex')

    References
    ==========

    1. [Buchberger01]_
    2. [Cox97]_

    """
    return GroebnerBasis(F, *gens, **args)


@public
def is_zero_dimensional(F, *gens, **args):
    """
    Checks if the ideal generated by a Groebner basis is zero-dimensional.

    The algorithm checks if the set of monomials not divisible by the
    leading monomial of any element of ``F`` is bounded.

    References
    ==========

    David A. Cox, John B. Little, Donal O'Shea. Ideals, Varieties and
    Algorithms, 3rd edition, p. 230

    """
    return GroebnerBasis(F, *gens, **args).is_zero_dimensional


@public
class GroebnerBasis(Basic):
    """Represents a reduced Groebner basis. """

    def __new__(cls, F, *gens, **args):
        """Compute a reduced Groebner basis for a system of polynomials. """
        options.allowed_flags(args, ['polys', 'method'])

        try:
            polys, opt = parallel_poly_from_expr(F, *gens, **args)
        except PolificationFailed as exc:
            raise ComputationFailed('groebner', len(F), exc)

        from sympy.polys.rings import PolyRing
        ring = PolyRing(opt.gens, opt.domain, opt.order)

        polys = [ring.from_dict(poly.rep.to_dict()) for poly in polys if poly]

        G = _groebner(polys, ring, method=opt.method)
        G = [Poly._from_dict(g, opt) for g in G]

        return cls._new(G, opt)

    @classmethod
    def _new(cls, basis, options):
        obj = Basic.__new__(cls)

        obj._basis = tuple(basis)
        obj._options = options

        return obj

    @property
    def args(self):
        basis = (p.as_expr() for p in self._basis)
        return (Tuple(*basis), Tuple(*self._options.gens))

    @property
    def exprs(self):
        return [poly.as_expr() for poly in self._basis]

    @property
    def polys(self):
        return list(self._basis)

    @property
    def gens(self):
        return self._options.gens

    @property
    def domain(self):
        return self._options.domain

    @property
    def order(self):
        return self._options.order

    def __len__(self):
        return len(self._basis)

    def __iter__(self):
        if self._options.polys:
            return iter(self.polys)
        else:
            return iter(self.exprs)

    def __getitem__(self, item):
        if self._options.polys:
            basis = self.polys
        else:
            basis = self.exprs

        return basis[item]

    def __hash__(self):
        return hash((self._basis, tuple(self._options.items())))

    def __eq__(self, other):
        if isinstance(other, self.__class__):
            return self._basis == other._basis and self._options == other._options
        elif iterable(other):
            return self.polys == list(other) or self.exprs == list(other)
        else:
            return False

    def __ne__(self, other):
        return not self == other

    @property
    def is_zero_dimensional(self):
        """
        Checks if the ideal generated by a Groebner basis is zero-dimensional.

        The algorithm checks if the set of monomials not divisible by the
        leading monomial of any element of ``F`` is bounded.

        References
        ==========

        David A. Cox, John B. Little, Donal O'Shea. Ideals, Varieties and
        Algorithms, 3rd edition, p. 230

        """
        def single_var(monomial):
            return sum(map(bool, monomial)) == 1

        exponents = Monomial([0]*len(self.gens))
        order = self._options.order

        for poly in self.polys:
            monomial = poly.LM(order=order)

            if single_var(monomial):
                exponents *= monomial

        # If any element of the exponents vector is zero, then there's
        # a variable for which there's no degree bound and the ideal
        # generated by this Groebner basis isn't zero-dimensional.
        return all(exponents)

    def fglm(self, order):
        """
        Convert a Groebner basis from one ordering to another.

        The FGLM algorithm converts reduced Groebner bases of zero-dimensional
        ideals from one ordering to another. This method is often used when it
        is infeasible to compute a Groebner basis with respect to a particular
        ordering directly.

        Examples
        ========

        >>> from sympy.abc import x, y
        >>> from sympy import groebner

        >>> F = [x**2 - 3*y - x + 1, y**2 - 2*x + y - 1]
        >>> G = groebner(F, x, y, order='grlex')

        >>> list(G.fglm('lex'))
        [2*x - y**2 - y + 1, y**4 + 2*y**3 - 3*y**2 - 16*y + 7]
        >>> list(groebner(F, x, y, order='lex'))
        [2*x - y**2 - y + 1, y**4 + 2*y**3 - 3*y**2 - 16*y + 7]

        References
        ==========

        .. [1] J.C. Faugere, P. Gianni, D. Lazard, T. Mora (1994). Efficient
               Computation of Zero-dimensional Groebner Bases by Change of
               Ordering

        """
        opt = self._options

        src_order = opt.order
        dst_order = monomial_key(order)

        if src_order == dst_order:
            return self

        if not self.is_zero_dimensional:
            raise NotImplementedError("Cannot convert Groebner bases of ideals with positive dimension")

        polys = list(self._basis)
        domain = opt.domain

        opt = opt.clone({
            "domain": domain.get_field(),
            "order": dst_order,
        })

        from sympy.polys.rings import xring
        _ring, _ = xring(opt.gens, opt.domain, src_order)

        for i, poly in enumerate(polys):
            poly = poly.set_domain(opt.domain).rep.to_dict()
            polys[i] = _ring.from_dict(poly)

        G = matrix_fglm(polys, _ring, dst_order)
        G = [Poly._from_dict(dict(g), opt) for g in G]

        if not domain.is_Field:
            G = [g.clear_denoms(convert=True)[1] for g in G]
            opt.domain = domain

        return self._new(G, opt)

    def reduce(self, expr, auto=True):
        """
        Reduces a polynomial modulo a Groebner basis.

        Given a polynomial ``f`` and a set of polynomials ``G = (g_1, ..., g_n)``,
        computes a set of quotients ``q = (q_1, ..., q_n)`` and the remainder ``r``
        such that ``f = q_1*f_1 + ... + q_n*f_n + r``, where ``r`` vanishes or ``r``
        is a completely reduced polynomial with respect to ``G``.

        Examples
        ========

        >>> from sympy import groebner, expand
        >>> from sympy.abc import x, y

        >>> f = 2*x**4 - x**2 + y**3 + y**2
        >>> G = groebner([x**3 - x, y**3 - y])

        >>> G.reduce(f)
        ([2*x, 1], x**2 + y**2 + y)
        >>> Q, r = _

        >>> expand(sum(q*g for q, g in zip(Q, G)) + r)
        2*x**4 - x**2 + y**3 + y**2
        >>> _ == f
        True

        """
        poly = Poly._from_expr(expr, self._options)
        polys = [poly] + list(self._basis)

        opt = self._options
        domain = opt.domain

        retract = False

        if auto and domain.is_Ring and not domain.is_Field:
            opt = opt.clone({"domain": domain.get_field()})
            retract = True

        from sympy.polys.rings import xring
        _ring, _ = xring(opt.gens, opt.domain, opt.order)

        for i, poly in enumerate(polys):
            poly = poly.set_domain(opt.domain).rep.to_dict()
            polys[i] = _ring.from_dict(poly)

        Q, r = polys[0].div(polys[1:])

        Q = [Poly._from_dict(dict(q), opt) for q in Q]
        r = Poly._from_dict(dict(r), opt)

        if retract:
            try:
                _Q, _r = [q.to_ring() for q in Q], r.to_ring()
            except CoercionFailed:
                pass
            else:
                Q, r = _Q, _r

        if not opt.polys:
            return [q.as_expr() for q in Q], r.as_expr()
        else:
            return Q, r

    def contains(self, poly):
        """
        Check if ``poly`` belongs the ideal generated by ``self``.

        Examples
        ========

        >>> from sympy import groebner
        >>> from sympy.abc import x, y

        >>> f = 2*x**3 + y**3 + 3*y
        >>> G = groebner([x**2 + y**2 - 1, x*y - 2])

        >>> G.contains(f)
        True
        >>> G.contains(f + 1)
        False

        """
        return self.reduce(poly)[1] == 0


@public
def poly(expr, *gens, **args):
    """
    Efficiently transform an expression into a polynomial.

    Examples
    ========

    >>> from sympy import poly
    >>> from sympy.abc import x

    >>> poly(x*(x**2 + x - 1)**2)
    Poly(x**5 + 2*x**4 - x**3 - 2*x**2 + x, x, domain='ZZ')

    """
    options.allowed_flags(args, [])

    def _poly(expr, opt):
        terms, poly_terms = [], []

        for term in Add.make_args(expr):
            factors, poly_factors = [], []

            for factor in Mul.make_args(term):
                if factor.is_Add:
                    poly_factors.append(_poly(factor, opt))
                elif factor.is_Pow and factor.base.is_Add and \
                        factor.exp.is_Integer and factor.exp >= 0:
                    poly_factors.append(
                        _poly(factor.base, opt).pow(factor.exp))
                else:
                    factors.append(factor)

            if not poly_factors:
                terms.append(term)
            else:
                product = poly_factors[0]

                for factor in poly_factors[1:]:
                    product = product.mul(factor)

                if factors:
                    factor = Mul(*factors)

                    if factor.is_Number:
                        product *= factor
                    else:
                        product = product.mul(Poly._from_expr(factor, opt))

                poly_terms.append(product)

        if not poly_terms:
            result = Poly._from_expr(expr, opt)
        else:
            result = poly_terms[0]

            for term in poly_terms[1:]:
                result = result.add(term)

            if terms:
                term = Add(*terms)

                if term.is_Number:
                    result += term
                else:
                    result = result.add(Poly._from_expr(term, opt))

        return result.reorder(*opt.get('gens', ()), **args)

    expr = sympify(expr)

    if expr.is_Poly:
        return Poly(expr, *gens, **args)

    if 'expand' not in args:
        args['expand'] = False

    opt = options.build_options(gens, args)

    return _poly(expr, opt)


def named_poly(n, f, K, name, x, polys):
    r"""Common interface to the low-level polynomial generating functions
    in orthopolys and appellseqs.

    Parameters
    ==========

    n : int
        Index of the polynomial, which may or may not equal its degree.
    f : callable
        Low-level generating function to use.
    K : Domain or None
        Domain in which to perform the computations. If None, use the smallest
        field containing the rationals and the extra parameters of x (see below).
    name : str
        Name of an arbitrary individual polynomial in the sequence generated
        by f, only used in the error message for invalid n.
    x : seq
        The first element of this argument is the main variable of all
        polynomials in this sequence. Any further elements are extra
        parameters required by f.
    polys : bool, optional
        If True, return a Poly, otherwise (default) return an expression.
    """
    if n < 0:
        raise ValueError("Cannot generate %s of index %s" % (name, n))
    head, tail = x[0], x[1:]
    if K is None:
        K, tail = construct_domain(tail, field=True)
    poly = DMP(f(int(n), *tail, K), K)
    if head is None:
        poly = PurePoly.new(poly, Dummy('x'))
    else:
        poly = Poly.new(poly, head)
    return poly if polys else poly.as_expr()<|MERGE_RESOLUTION|>--- conflicted
+++ resolved
@@ -4,12 +4,8 @@
 from functools import wraps, reduce
 from operator import mul
 from typing import Optional
-<<<<<<< HEAD
-from collections import defaultdict
-=======
-from collections import Counter
-
->>>>>>> c12282dd
+from collections import Counter, defaultdict
+
 from sympy.core import (
     S, Expr, Add, Tuple
 )
