--- conflicted
+++ resolved
@@ -533,13 +533,11 @@
     assert A.shape == (1, 2)
     assert A.domain == QQ
 
-<<<<<<< HEAD
 def test_DomainMatrix_ones():
     A = DomainMatrix.ones((2, 3), QQ)
     assert A.rep == SDM.ones((2, 3), QQ)
     assert A.shape == (2, 3)
     assert A.domain == QQ
-=======
 
 def test_DomainMatrix_hstack():
     A = DomainMatrix([[ZZ(1)], [ZZ(2)]], (2, 1), ZZ)
@@ -571,5 +569,4 @@
 
     raises(ZeroDivisionError, lambda: A / 0)
     raises(TypeError, lambda: A / 1.5)
-    raises(ZeroDivisionError, lambda: A / DomainScalar(ZZ(0), ZZ))
->>>>>>> 624549a1
+    raises(ZeroDivisionError, lambda: A / DomainScalar(ZZ(0), ZZ))