--- conflicted
+++ resolved
@@ -19,7 +19,6 @@
     """
     Rewrite a polynomial in terms of elementary symmetric polynomials.
 
-<<<<<<< HEAD
     A symmetric polynomial is a multivariate polynomial that remains invariant
     under any variable permutation, i.e., if ``f = f(x_1, x_2, ..., x_n)``,
     then ``f = f(x_{i_1}, x_{i_2}, ..., x_{i_n})``, where
@@ -29,11 +28,8 @@
     Returns a tuple of symmetric polynomials ``(f1, f2, ..., fn)`` such that
     ``f = f1 + f2 + ... + fn``.
 
-    **Examples**
-=======
-    Examples
-    ========
->>>>>>> 49f0b4b1
+    Examples
+    ========
 
     >>> from sympy.polys.polyfuncs import symmetrize
     >>> from sympy.abc import x, y
@@ -154,15 +150,11 @@
     """
     Rewrite a polynomial in Horner form.
 
-<<<<<<< HEAD
     Among other applications, evaluation of a polynomial at a point is optimal
     when it is applied using the Horner scheme ([1]).
 
-    **Examples**
-=======
-    Examples
-    ========
->>>>>>> 49f0b4b1
+    Examples
+    ========
 
     >>> from sympy.polys.polyfuncs import horner
     >>> from sympy.abc import x, y, a, b, c, d, e
